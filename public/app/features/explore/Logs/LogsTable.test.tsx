--- conflicted
+++ resolved
@@ -7,11 +7,7 @@
 import { extractFieldsTransformer } from 'app/features/transformers/extractFields/extractFields';
 
 import { LogsTable } from './LogsTable';
-<<<<<<< HEAD
-import { getMockElasticFrame } from './utils/testMocks.test';
-=======
 import { getMockElasticFrame, getMockLokiFrame, getMockLokiFrameDataPlane } from './utils/testMocks.test';
->>>>>>> 30f2ab07
 
 jest.mock('@grafana/runtime', () => {
   const actual = jest.requireActual('@grafana/runtime');
@@ -102,72 +98,6 @@
     });
   });
 
-<<<<<<< HEAD
-  const getComponent = (partialProps?: Partial<ComponentProps<typeof LogsTable>>, logs?: DataFrame) => {
-    const testDataFrame = {
-      fields: [
-        {
-          config: {},
-          name: 'Time',
-          type: FieldType.time,
-          values: ['2019-01-01 10:00:00', '2019-01-01 11:00:00', '2019-01-01 12:00:00'],
-        },
-        {
-          config: {},
-          name: 'line',
-          type: FieldType.string,
-          values: ['log message 1', 'log message 2', 'log message 3'],
-        },
-        {
-          config: {},
-          name: 'tsNs',
-          type: FieldType.string,
-          values: ['ts1', 'ts2', 'ts3'],
-        },
-        {
-          config: {},
-          name: 'labels',
-          type: FieldType.other,
-          typeInfo: {
-            frame: 'json.RawMessage',
-          },
-          values: [{ foo: 'bar' }, { foo: 'bar' }, { foo: 'bar' }],
-        },
-      ],
-      length: 3,
-    };
-    return (
-      <LogsTable
-        height={400}
-        columnsWithMeta={{}}
-        logsSortOrder={LogsSortOrder.Descending}
-        splitOpen={() => undefined}
-        timeZone={'utc'}
-        width={50}
-        range={{
-          from: toUtc('2019-01-01 10:00:00'),
-          to: toUtc('2019-01-01 16:00:00'),
-          raw: { from: 'now-1h', to: 'now' },
-        }}
-        logsFrames={[logs ?? testDataFrame]}
-        {...partialProps}
-      />
-    );
-  };
-  const setup = (partialProps?: Partial<ComponentProps<typeof LogsTable>>, logs?: DataFrame) => {
-    return render(
-      getComponent(
-        {
-          datasourceType: 'loki',
-          ...partialProps,
-        },
-        logs
-      )
-    );
-  };
-
-=======
->>>>>>> 30f2ab07
   let originalVisualisationTypeValue = config.featureToggles.logsExploreTableVisualisation;
 
   beforeAll(() => {
@@ -203,29 +133,8 @@
     });
   });
 
-<<<<<<< HEAD
-  it('should render extracted labels as columns (elastic)', async () => {
-    setup({
-      datasourceType: 'elasticsearch',
-      logsFrames: [getMockElasticFrame()],
-    });
-
-    await waitFor(() => {
-      const columns = screen.getAllByRole('columnheader');
-      expect(columns[0].textContent).toContain('@timestamp');
-      expect(columns[1].textContent).toContain('line');
-      expect(columns[2].textContent).toContain('counter');
-      expect(columns[3].textContent).toContain('level');
-    });
-  });
-
   it('should render extracted labels as columns (loki)', async () => {
     setup({
-      datasourceType: 'loki',
-=======
-  it('should render extracted labels as columns (loki)', async () => {
-    setup({
->>>>>>> 30f2ab07
       columnsWithMeta: {
         foo: { active: true, percentOfLinesWithLabel: 3 },
       },
@@ -252,53 +161,6 @@
 
   it('should not render `labels`', async () => {
     setup();
-<<<<<<< HEAD
-
-    await waitFor(() => {
-      const columns = screen.queryAllByRole('columnheader', { name: 'labels' });
-
-      expect(columns.length).toBe(0);
-    });
-  });
-
-  it('should render a datalink for each row', async () => {
-    render(
-      getComponent(
-        {},
-        {
-          fields: [
-            {
-              config: {},
-              name: 'Time',
-              type: FieldType.time,
-              values: ['2019-01-01 10:00:00', '2019-01-01 11:00:00', '2019-01-01 12:00:00'],
-            },
-            {
-              config: {},
-              name: 'line',
-              type: FieldType.string,
-              values: ['log message 1', 'log message 2', 'log message 3'],
-            },
-            {
-              config: {
-                links: [
-                  {
-                    url: 'http://example.com',
-                    title: 'foo',
-                  },
-                ],
-              },
-              name: 'link',
-              type: FieldType.string,
-              values: ['ts1', 'ts2', 'ts3'],
-            },
-          ],
-          length: 3,
-        }
-      )
-    );
-=======
->>>>>>> 30f2ab07
 
     await waitFor(() => {
       const columns = screen.queryAllByRole('columnheader', { name: 'labels' });
