<<<<<<< HEAD
import React, { PureComponent, ReactNode } from 'react';
import { DragStart, DropResult } from 'react-beautiful-dnd';
=======
import { PureComponent, ReactNode } from 'react';
import { DragDropContext, DragStart, Droppable, DropResult } from 'react-beautiful-dnd';
>>>>>>> 920c9bb7

import {
  CoreApp,
  DataQuery,
  DataSourceInstanceSettings,
  DataSourceRef,
  EventBusExtended,
  HistoryItem,
  PanelData,
} from '@grafana/data';
import { getDataSourceSrv, reportInteraction, Droppable } from '@grafana/runtime';

import { QueryEditorRow } from './QueryEditorRow';

export interface Props {
  // The query configuration
  queries: DataQuery[];
  dsSettings: DataSourceInstanceSettings;

  // Query editing
  onQueriesChange: (queries: DataQuery[]) => void;
  onAddQuery: (query: DataQuery) => void;
  onRunQueries: () => void;

  // Query Response Data
  data: PanelData;

  // Misc
  app?: CoreApp;
  history?: Array<HistoryItem<DataQuery>>;
  eventBus?: EventBusExtended;
  onQueryCopied?: () => void;
  onQueryRemoved?: () => void;
  onQueryToggled?: (queryStatus?: boolean | undefined) => void;
  queryRowWrapper?: (children: ReactNode, refId: string) => ReactNode;
}

export class QueryEditorRows extends PureComponent<Props> {
  onRemoveQuery = (query: DataQuery) => {
    this.props.onQueriesChange(this.props.queries.filter((item) => item !== query));
  };

  onChangeQuery(query: DataQuery, index: number) {
    const { queries, onQueriesChange } = this.props;

    // update query in array
    onQueriesChange(
      queries.map((item, itemIndex) => {
        if (itemIndex === index) {
          return query;
        }
        return item;
      })
    );
  }

  onDataSourceChange(dataSource: DataSourceInstanceSettings, index: number) {
    const { queries, onQueriesChange } = this.props;

    onQueriesChange(
      queries.map((item, itemIndex) => {
        if (itemIndex !== index) {
          return item;
        }

        const dataSourceRef: DataSourceRef = {
          type: dataSource.type,
          uid: dataSource.uid,
        };

        if (item.datasource) {
          const previous = getDataSourceSrv().getInstanceSettings(item.datasource);

          if (previous?.type === dataSource.type) {
            return {
              ...item,
              datasource: dataSourceRef,
            };
          }
        }

        return {
          refId: item.refId,
          hide: item.hide,
          datasource: dataSourceRef,
        };
      })
    );
  }

  onDragStart = (result: DragStart) => {
    const { queries, dsSettings } = this.props;

    reportInteraction('query_row_reorder_started', {
      startIndex: result.source.index,
      numberOfQueries: queries.length,
      datasourceType: dsSettings.type,
    });
  };

  onDragEnd = (result: DropResult) => {
    const { queries, onQueriesChange, dsSettings } = this.props;

    if (!result || !result.destination) {
      return;
    }

    const startIndex = result.source.index;
    const endIndex = result.destination.index;
    if (startIndex === endIndex) {
      reportInteraction('query_row_reorder_canceled', {
        startIndex,
        endIndex,
        numberOfQueries: queries.length,
        datasourceType: dsSettings.type,
      });
      return;
    }

    const update = Array.from(queries);
    const [removed] = update.splice(startIndex, 1);
    update.splice(endIndex, 0, removed);
    onQueriesChange(update);

    reportInteraction('query_row_reorder_ended', {
      startIndex,
      endIndex,
      numberOfQueries: queries.length,
      datasourceType: dsSettings.type,
    });
  };

  render() {
    const {
      dsSettings,
      data,
      queries,
      app,
      history,
      eventBus,
      onAddQuery,
      onRunQueries,
      onQueryCopied,
      onQueryRemoved,
      onQueryToggled,
      queryRowWrapper,
    } = this.props;

    return (
      <Droppable droppableId="transformations-list" direction="vertical">
        {(provided) => {
          return (
            <div data-testid="query-editor-rows" ref={provided.innerRef} {...provided.droppableProps}>
              {queries.map((query, index) => {
                const dataSourceSettings = getDataSourceSettings(query, dsSettings);
                const onChangeDataSourceSettings = dsSettings.meta.mixed
                  ? (settings: DataSourceInstanceSettings) => this.onDataSourceChange(settings, index)
                  : undefined;

                const queryEditorRow = (
                  <QueryEditorRow
                    id={query.refId}
                    index={index}
                    key={query.refId}
                    data={data}
                    query={query}
                    dataSource={dataSourceSettings}
                    onChangeDataSource={onChangeDataSourceSettings}
                    onChange={(query) => this.onChangeQuery(query, index)}
                    onRemoveQuery={this.onRemoveQuery}
                    onAddQuery={onAddQuery}
                    onRunQuery={onRunQueries}
                    onQueryCopied={onQueryCopied}
                    onQueryRemoved={onQueryRemoved}
                    onQueryToggled={onQueryToggled}
                    queries={queries}
                    app={app}
                    history={history}
                    eventBus={eventBus}
                  />
                );

                return queryRowWrapper ? queryRowWrapper(queryEditorRow, query.refId) : queryEditorRow;
              })}
              {provided.placeholder}
            </div>
          );
        }}
      </Droppable>
    );
  }
}

const getDataSourceSettings = (
  query: DataQuery,
  groupSettings: DataSourceInstanceSettings
): DataSourceInstanceSettings => {
  if (!query.datasource) {
    return groupSettings;
  }
  const querySettings = getDataSourceSrv().getInstanceSettings(query.datasource);
  return querySettings || groupSettings;
};<|MERGE_RESOLUTION|>--- conflicted
+++ resolved
@@ -1,10 +1,5 @@
-<<<<<<< HEAD
-import React, { PureComponent, ReactNode } from 'react';
+import { PureComponent, ReactNode } from 'react';
 import { DragStart, DropResult } from 'react-beautiful-dnd';
-=======
-import { PureComponent, ReactNode } from 'react';
-import { DragDropContext, DragStart, Droppable, DropResult } from 'react-beautiful-dnd';
->>>>>>> 920c9bb7
 
 import {
   CoreApp,
