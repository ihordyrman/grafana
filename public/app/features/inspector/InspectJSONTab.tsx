--- conflicted
+++ resolved
@@ -1,10 +1,6 @@
 import { isEqual } from 'lodash';
-<<<<<<< HEAD
 import type * as monacoType from 'monaco-editor/esm/vs/editor/editor.api';
-import React, { useState, useCallback } from 'react';
-=======
 import React, { useState, useCallback, useMemo } from 'react';
->>>>>>> a3e341f2
 import { useAsync } from 'react-use';
 import AutoSizer from 'react-virtualized-auto-sizer';
 import { firstValueFrom } from 'rxjs';
@@ -62,15 +58,6 @@
 }
 
 export function InspectJSONTab({ panel, dashboard, data, onClose }: Props) {
-<<<<<<< HEAD
-  const hasPanelJSON = !!(panel && dashboard);
-  const jsonOptions = hasPanelJSON ? options : options.slice(1, options.length);
-
-  const styles = useStyles2(getPanelInspectorStyles2);
-  const [show, setShow] = useState(hasPanelJSON ? ShowContent.PanelJSON : ShowContent.DataFrames);
-  const [text, setText] = useState('');
-  const [schema, setSchema] = useState<monacoType.languages.json.DiagnosticsOptions>();
-=======
   const styles = useStyles2(getPanelInspectorStyles2);
   const jsonOptions = useMemo(() => {
     if (panel) {
@@ -83,12 +70,11 @@
   }, [panel]);
   const [show, setShow] = useState(panel ? ShowContent.PanelJSON : ShowContent.DataFrames);
   const [text, setText] = useState('');
->>>>>>> a3e341f2
+  const [schema, setSchema] = useState<monacoType.languages.json.DiagnosticsOptions>();
 
   useAsync(async () => {
     const v = await getJSONObject(show, panel, data);
     setText(getPrettyJSON(v));
-<<<<<<< HEAD
 
     // Update the schema based on type
     let s = schema;
@@ -96,8 +82,6 @@
       s = await getPanelSchema(panel.type);
     }
     setSchema(s);
-=======
->>>>>>> a3e341f2
   }, [show, panel, data]);
 
   const onApplyPanelModel = useCallback(() => {
@@ -151,11 +135,7 @@
             onChange={(v) => setShow(v.value!)}
           />
         </Field>
-<<<<<<< HEAD
-        {hasPanelJSON && isPanelJSON && canEdit && (
-=======
         {panel && isPanelJSON && canEdit && (
->>>>>>> a3e341f2
           <Button className={styles.toolbarItem} onClick={onApplyPanelModel}>
             Apply
           </Button>
@@ -179,10 +159,7 @@
               value={text || ''}
               readOnly={!isPanelJSON}
               onBlur={setText}
-<<<<<<< HEAD
               jsonValidation={schema}
-=======
->>>>>>> a3e341f2
             />
           )}
         </AutoSizer>
