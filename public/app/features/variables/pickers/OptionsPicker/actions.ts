--- conflicted
+++ resolved
@@ -97,18 +97,12 @@
 
     dispatch(toKeyedAction(key, setCurrentVariableValue(toVariablePayload(existing, currentPayload))));
     dispatch(toKeyedAction(key, changeVariableProp(toVariablePayload(existing, searchQueryPayload))));
-<<<<<<< HEAD
-=======
-
->>>>>>> 4b4d546e
+
     const updated = getVariable(identifier, getState());
     if (!hasOptions(updated)) {
       return;
     }
-<<<<<<< HEAD
-=======
-
->>>>>>> 4b4d546e
+
     dispatch(toKeyedAction(key, hideOptions()));
 
     if (getCurrentValue(existing) === getCurrentValue(updated)) {
@@ -137,10 +131,7 @@
     if (!hasOptions(variable)) {
       return;
     }
-<<<<<<< HEAD
-=======
-
->>>>>>> 4b4d546e
+
     dispatch(toKeyedAction(uid, showOptions(variable)));
   };
 
@@ -162,12 +153,9 @@
     const { id } = getVariablesState(key, getState()).optionsPicker;
     const identifier: KeyedVariableIdentifier = { id, rootStateKey: key, type: 'query' };
     const existing = getVariable(identifier, getState());
-<<<<<<< HEAD
-=======
     if (!hasOptions(existing)) {
       return;
     }
->>>>>>> 4b4d546e
 
     const adapter = variableAdapters.get(existing.type);
     await adapter.updateOptions(existing, searchQuery); // TODO: this isn't super type safe
@@ -176,10 +164,7 @@
     if (!hasOptions(updated)) {
       return;
     }
-<<<<<<< HEAD
-=======
-
->>>>>>> 4b4d546e
+
     dispatch(toKeyedAction(key, updateOptionsFromSearch(updated.options)));
   } catch (error) {
     console.error(error);
