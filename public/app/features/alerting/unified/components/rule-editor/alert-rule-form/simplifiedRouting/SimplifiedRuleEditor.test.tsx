--- conflicted
+++ resolved
@@ -1,94 +1,77 @@
-import { ReactNode } from 'react';
+import { render, screen, waitFor, waitForElementToBeRemoved } from '@testing-library/react';
+import userEvent from '@testing-library/user-event';
+import * as React from 'react';
 import { Route } from 'react-router-dom';
+import { TestProvider } from 'test/helpers/TestProvider';
 import { ui } from 'test/helpers/alertingRuleEditor';
 import { clickSelectOption } from 'test/helpers/selectOptionInTest';
-import { render, screen, waitFor, waitForElementToBeRemoved, userEvent } from 'test/test-utils';
 import { byRole } from 'testing-library-selector';
 
-import { config } from '@grafana/runtime';
+import { config, locationService } from '@grafana/runtime';
 import { contextSrv } from 'app/core/services/context_srv';
 import RuleEditor from 'app/features/alerting/unified/RuleEditor';
-<<<<<<< HEAD
 import * as useContactPoints from 'app/features/alerting/unified/components/contact-points/useContactPoints';
-=======
-import * as ruler from 'app/features/alerting/unified/api/ruler';
->>>>>>> fa49fe33
 import { setupMswServer } from 'app/features/alerting/unified/mockApi';
 import { grantUserPermissions, mockDataSource } from 'app/features/alerting/unified/mocks';
 import { setAlertmanagerChoices } from 'app/features/alerting/unified/mocks/server/configure';
-import { FOLDER_TITLE_HAPPY_PATH } from 'app/features/alerting/unified/mocks/server/handlers/search';
 import { AlertmanagerProvider } from 'app/features/alerting/unified/state/AlertmanagerContext';
+import * as utils_config from 'app/features/alerting/unified/utils/config';
 import {
   DataSourceType,
   GRAFANA_DATASOURCE_NAME,
-<<<<<<< HEAD
   useGetAlertManagerDataSourcesByPermissionAndConfig,
 } from 'app/features/alerting/unified/utils/datasource';
 import { searchFolders } from 'app/features/manage-dashboards/state/actions';
 import { DashboardSearchHit, DashboardSearchItemType } from 'app/features/search/types';
-=======
-  GRAFANA_RULES_SOURCE_NAME,
-} from 'app/features/alerting/unified/utils/datasource';
-import { getDefaultQueries } from 'app/features/alerting/unified/utils/rule-form';
->>>>>>> fa49fe33
 import { AlertmanagerChoice } from 'app/plugins/datasource/alertmanager/types';
 import { AccessControlAction } from 'app/types';
 
-import { grafanaRulerEmptyGroup, grafanaRulerNamespace2 } from '../../../../mocks/grafanaRulerApi';
+import { grafanaRulerEmptyGroup, grafanaRulerNamespace2, grafanaRulerRule } from '../../../../mocks/grafanaRulerApi';
 import { setupDataSources } from '../../../../testSetup/datasources';
+import { RECEIVER_META_KEY } from '../../../contact-points/useContactPoints';
+import { ContactPointWithMetadata } from '../../../contact-points/utils';
+import { ExpressionEditorProps } from '../../ExpressionEditor';
+
+jest.mock('app/features/alerting/unified/components/rule-editor/ExpressionEditor', () => ({
+  ExpressionEditor: ({ value, onChange }: ExpressionEditorProps) => (
+    <input value={value} data-testid="expr" onChange={(e) => onChange(e.target.value)} />
+  ),
+}));
+
+jest.mock('app/features/manage-dashboards/state/actions');
 
 jest.mock('app/core/components/AppChrome/AppChromeUpdate', () => ({
-  AppChromeUpdate: ({ actions }: { actions: ReactNode }) => <div>{actions}</div>,
+  AppChromeUpdate: ({ actions }: { actions: React.ReactNode }) => <div>{actions}</div>,
 }));
 
+// there's no angular scope in test and things go terribly wrong when trying to render the query editor row.
+// lets just skip it
+jest.mock('app/features/query/components/QueryEditorRow', () => ({
+  QueryEditorRow: () => <p>hi</p>,
+}));
+
+const user = userEvent.setup();
+
+// jest.spyOn(utils_config, 'getAllDataSources');
+// jest.spyOn(dsByPermission, 'useAlertManagersByPermission');
+jest.spyOn(useContactPoints, 'useContactPointsWithStatus');
+
 jest.setTimeout(60 * 1000);
 
 const mocks = {
-<<<<<<< HEAD
   getAllDataSources: jest.mocked(utils_config.getAllDataSources),
   searchFolders: jest.mocked(searchFolders),
   useContactPointsWithStatus: jest.mocked(useContactPoints.useContactPointsWithStatus),
   useGetAlertManagerDataSourcesByPermissionAndConfig: jest.mocked(useGetAlertManagerDataSourcesByPermissionAndConfig),
-=======
-  api: {
-    setRulerRuleGroup: jest.spyOn(ruler, 'setRulerRuleGroup'),
-  },
->>>>>>> fa49fe33
 };
 
 setupMswServer();
-
-const dataSources = {
-  default: mockDataSource(
-    {
-      type: 'prometheus',
-      name: 'Prom',
-      isDefault: true,
-    },
-    { alerting: false }
-  ),
-  am: mockDataSource({
-    name: 'Alertmanager',
-    type: DataSourceType.Alertmanager,
-  }),
-};
-setupDataSources(dataSources.default, dataSources.am);
-
-const selectFolderAndGroup = async () => {
-  const user = userEvent.setup();
-  const folderInput = await ui.inputs.folder.find();
-  await clickSelectOption(folderInput, FOLDER_TITLE_HAPPY_PATH);
-  const groupInput = await ui.inputs.group.find();
-  await user.click(await byRole('combobox').find(groupInput));
-  await clickSelectOption(groupInput, grafanaRulerEmptyGroup.name);
-};
 
 describe('Can create a new grafana managed alert unsing simplified routing', () => {
   beforeEach(() => {
     jest.clearAllMocks();
     contextSrv.isEditor = true;
     contextSrv.hasEditPermissionInFolders = true;
-    config.featureToggles.alertingSimplifiedRouting = true;
     grantUserPermissions([
       AccessControlAction.AlertingRuleRead,
       AccessControlAction.AlertingRuleUpdate,
@@ -106,14 +89,28 @@
     ]);
   });
 
+  const dataSources = {
+    default: mockDataSource(
+      {
+        type: 'prometheus',
+        name: 'Prom',
+        isDefault: true,
+      },
+      { alerting: false }
+    ),
+    am: mockDataSource({
+      name: 'Alertmanager',
+      type: DataSourceType.Alertmanager,
+    }),
+  };
+  setupDataSources(dataSources.default, dataSources.am);
+
   it('cannot create new grafana managed alert when using simplified routing and not selecting a contact point', async () => {
-<<<<<<< HEAD
     // no contact points found
     mocks.useContactPointsWithStatus.mockReturnValue({
       contactPoints: [],
       isLoading: false,
       error: undefined,
-      refetchReceivers: jest.fn(),
     });
 
     mocks.searchFolders.mockResolvedValue([
@@ -134,33 +131,29 @@
         type: DashboardSearchItemType.DashDB,
       },
     ] as DashboardSearchHit[]);
-=======
-    const user = userEvent.setup();
->>>>>>> fa49fe33
-
+
+    config.featureToggles.alertingSimplifiedRouting = true;
     renderSimplifiedRuleEditor();
+    await waitForElementToBeRemoved(screen.getAllByTestId('Spinner'));
 
     await user.type(await ui.inputs.name.find(), 'my great new rule');
 
-    await selectFolderAndGroup();
-
+    const folderInput = await ui.inputs.folder.find();
+    await clickSelectOption(folderInput, 'Folder A');
+    const groupInput = await ui.inputs.group.find();
+    await user.click(byRole('combobox').get(groupInput));
+    await clickSelectOption(groupInput, grafanaRulerRule.grafana_alert.rule_group);
     //select contact point routing
     await user.click(ui.inputs.simplifiedRouting.contactPointRouting.get());
-
     // do not select a contact point
     // save and check that call to backend was not made
     await user.click(ui.buttons.saveAndExit.get());
-<<<<<<< HEAD
     await waitFor(() => {
       expect(screen.getByText('Contact point is required.')).toBeInTheDocument();
     });
-=======
-    expect(await screen.findByText('Contact point is required.')).toBeInTheDocument();
-    expect(mocks.api.setRulerRuleGroup).not.toHaveBeenCalled();
->>>>>>> fa49fe33
-  });
-
+  });
   it('simplified routing is not available when Grafana AM is not enabled', async () => {
+    config.featureToggles.alertingSimplifiedRouting = true;
     setAlertmanagerChoices(AlertmanagerChoice.External, 1);
     renderSimplifiedRuleEditor();
     await waitForElementToBeRemoved(screen.getAllByTestId('Spinner'));
@@ -169,7 +162,6 @@
   });
 
   it('can create new grafana managed alert when using simplified routing and selecting a contact point', async () => {
-<<<<<<< HEAD
     const contactPointsAvailable: ContactPointWithMetadata[] = [
       {
         name: 'contact_point1',
@@ -192,7 +184,6 @@
       contactPoints: contactPointsAvailable,
       isLoading: false,
       error: undefined,
-      refetchReceivers: jest.fn(),
     });
 
     mocks.searchFolders.mockResolvedValue([
@@ -215,68 +206,37 @@
         type: DashboardSearchItemType.DashDB,
       },
     ] as DashboardSearchHit[]);
-=======
-    const user = userEvent.setup();
-    const contactPointName = 'lotsa-emails';
->>>>>>> fa49fe33
-
+
+    config.featureToggles.alertingSimplifiedRouting = true;
     renderSimplifiedRuleEditor();
+    await waitForElementToBeRemoved(screen.getAllByTestId('Spinner'));
 
     await user.type(await ui.inputs.name.find(), 'my great new rule');
 
-    await selectFolderAndGroup();
-
+    const folderInput = await ui.inputs.folder.find();
+    await clickSelectOption(folderInput, 'Folder A');
+    const groupInput = await ui.inputs.group.find();
+    await user.click(byRole('combobox').get(groupInput));
+    await clickSelectOption(groupInput, grafanaRulerEmptyGroup.name);
     //select contact point routing
     await user.click(ui.inputs.simplifiedRouting.contactPointRouting.get());
     const contactPointInput = await ui.inputs.simplifiedRouting.contactPoint.find();
     await user.click(byRole('combobox').get(contactPointInput));
-    await clickSelectOption(contactPointInput, contactPointName);
+    await clickSelectOption(contactPointInput, 'contact_point1');
 
     // save and check what was sent to backend
     await user.click(ui.buttons.saveAndExit.get());
-<<<<<<< HEAD
-=======
-    await waitFor(() => expect(mocks.api.setRulerRuleGroup).toHaveBeenCalled());
-    expect(mocks.api.setRulerRuleGroup).toHaveBeenCalledWith(
-      { dataSourceName: GRAFANA_RULES_SOURCE_NAME, apiVersion: 'legacy' },
-      grafanaRulerNamespace2.uid,
-      {
-        interval: grafanaRulerEmptyGroup.interval,
-        name: grafanaRulerEmptyGroup.name,
-        rules: [
-          {
-            annotations: {},
-            labels: {},
-            for: '1m',
-            grafana_alert: {
-              condition: 'B',
-              data: getDefaultQueries(),
-              exec_err_state: GrafanaAlertStateDecision.Error,
-              is_paused: false,
-              no_data_state: 'NoData',
-              title: 'my great new rule',
-              notification_settings: {
-                group_by: undefined,
-                group_interval: undefined,
-                group_wait: undefined,
-                mute_timings: undefined,
-                receiver: contactPointName,
-                repeat_interval: undefined,
-              },
-            },
-          },
-        ],
-      }
-    );
->>>>>>> fa49fe33
   });
 });
 
 function renderSimplifiedRuleEditor() {
+  locationService.push(`/alerting/new/alerting`);
+
   return render(
-    <AlertmanagerProvider alertmanagerSourceName={GRAFANA_DATASOURCE_NAME} accessType="notification">
-      <Route path={['/alerting/new/:type', '/alerting/:id/edit']} component={RuleEditor} />
-    </AlertmanagerProvider>,
-    { historyOptions: { initialEntries: ['/alerting/new/alerting'] } }
+    <TestProvider>
+      <AlertmanagerProvider alertmanagerSourceName={GRAFANA_DATASOURCE_NAME} accessType="notification">
+        <Route path={['/alerting/new/:type', '/alerting/:id/edit']} component={RuleEditor} />
+      </AlertmanagerProvider>
+    </TestProvider>
   );
 }