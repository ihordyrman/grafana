import { groupBy } from 'lodash';
import React, { useEffect, useMemo } from 'react';
import { Observable, map } from 'rxjs';

import {
  DataFrame,
  Field as DataFrameField,
  DataFrameJSON,
  DataQuery,
  DataQueryRequest,
  DataQueryResponse,
  Field,
  FieldType,
  TestDataSourceResponse,
} from '@grafana/data';
import { fieldIndexComparer } from '@grafana/data/src/field/fieldComparers';
import { FetchResponse, getBackendSrv } from '@grafana/runtime';
import {
  EmbeddedScene,
  PanelBuilders,
  RuntimeDataSource,
  SceneControlsSpacer,
  SceneFlexItem,
  SceneFlexLayout,
  SceneQueryRunner,
  SceneRefreshPicker,
  SceneTimePicker,
  SceneTimeRange,
  SceneVariableSet,
  TextBoxVariable,
  VariableValueSelectors,
  sceneUtils,
} from '@grafana/scenes';
import { GraphDrawStyle, VisibilityMode } from '@grafana/schema/dist/esm/index';
import {
  GraphGradientMode,
  LegendDisplayMode,
  LineInterpolation,
  ScaleDistribution,
  StackingMode,
  TooltipDisplayMode,
} from '@grafana/ui';

import { DataSourceInformation } from '../../../home/Insights';
import { labelsMatchMatchers, parseMatchers } from '../../../utils/alertmanager';
import { LogRecord } from '../state-history/common';
import { isLine, isNumbers } from '../state-history/useRuleHistoryRecords';

import { HistoryEventsListObject, LIMIT_EVENTS } from './CentralAlertHistory';

const historyDataSourceUid = '__history_api_ds__';
const historyDataSourcePluginId = '__history_api_ds__';
const GROUPING_INTERVAL = 10 * 1000; // 10 seconds
const QUERY_PARAM_PREFIX = 'var-';
export const LABELS_FILTER = 'filter';

export const CentralAlertHistoryScene = () => {
<<<<<<< HEAD
  const ashDs: DataSourceInformation = {
    type: historyDataSourcePluginId,
    uid: historyDataSourceUid,
    settings: undefined,
  };

  // we need to memoize the datasource so it is not registered multiple times for each render
  const ds = useMemo(() => new HistoryAPIDatasource(historyDataSourcePluginId, historyDataSourceUid), []);
  useEffect(() => {
    sceneUtils.registerRuntimeDataSource({ dataSource: ds });
  }, [ds]);
  const filterVariable = new TextBoxVariable({
    name: LABELS_FILTER,
    label: 'Filter events',
    description: 'Filter events in the list with labels',
    skipUrlSync: false,
  });
=======
  const dataSourceSrv = getDataSourceSrv();
  const alertStateHistoryDatasource: DataSourceInformation = {
    type: 'loki',
    uid: 'grafanacloud-alert-state-history',
    settings: undefined,
  };

  alertStateHistoryDatasource.settings = dataSourceSrv.getInstanceSettings(alertStateHistoryDatasource.uid);
>>>>>>> 359f24e6

  const scene = new EmbeddedScene({
    controls: [
      new VariableValueSelectors({}),
      new SceneControlsSpacer(),
      new SceneTimePicker({}),
      new SceneRefreshPicker({}),
    ],
    $timeRange: new SceneTimeRange({}), //needed for using the time range sync in the url
    $variables: new SceneVariableSet({
      variables: [filterVariable],
    }),
    body: new SceneFlexLayout({
      direction: 'column',
      children: [
        new SceneFlexItem({
          ySizing: 'content',
          body: getEventsSceneObject(alertStateHistoryDatasource),
        }),
        new SceneFlexItem({
          body: new HistoryEventsListObject(),
        }),
      ],
    }),
  });
  scene.initUrlSync(); // we need to call this to sync the url with the scene state

  return <scene.Component model={scene} />;
};

function getEventsSceneObject(ashDs: DataSourceInformation) {
  return new EmbeddedScene({
    controls: [],
    body: new SceneFlexLayout({
      direction: 'column',
      children: [
        new SceneFlexItem({
          ySizing: 'content',
          body: new SceneFlexLayout({
            children: [getEventsScenesFlexItem(ashDs)],
          }),
        }),
      ],
    }),
  });
}
<<<<<<< HEAD
/**
 * This function creates a SceneFlexItem with a timeseries panel that shows the events.
 * The query uses a runtime datasource that fetches the events from the history api.
 */
export function getEventsScenesFlexItem(datasource: DataSourceInformation) {
=======

function getSceneQuery(datasource: DataSourceInformation) {
>>>>>>> 359f24e6
  const query = new SceneQueryRunner({
    datasource: datasource,
    queries: [
      {
        refId: 'A',
        expr: '',
        queryType: 'range',
        step: '10s',
      },
    ],
  });
  return query;
}

export function getEventsScenesFlexItem(datasource: DataSourceInformation) {
  return new SceneFlexItem({
    minHeight: 300,
    body: PanelBuilders.timeseries()
      .setTitle('Events')
      .setDescription('Alert events during the period of time.')
      .setData(getSceneQuery(datasource))
      .setColor({ mode: 'continuous-BlPu' })
      .setCustomFieldConfig('fillOpacity', 100)
      .setCustomFieldConfig('drawStyle', GraphDrawStyle.Bars)
      .setCustomFieldConfig('lineInterpolation', LineInterpolation.Linear)
      .setCustomFieldConfig('lineWidth', 1)
      .setCustomFieldConfig('barAlignment', 0)
      .setCustomFieldConfig('spanNulls', false)
      .setCustomFieldConfig('insertNulls', false)
      .setCustomFieldConfig('showPoints', VisibilityMode.Auto)
      .setCustomFieldConfig('pointSize', 5)
      .setCustomFieldConfig('stacking', { mode: StackingMode.None, group: 'A' })
      .setCustomFieldConfig('gradientMode', GraphGradientMode.Hue)
      .setCustomFieldConfig('scaleDistribution', { type: ScaleDistribution.Linear })
      .setOption('legend', { showLegend: false, displayMode: LegendDisplayMode.Hidden })
      .setOption('tooltip', { mode: TooltipDisplayMode.Single })

      .setNoValue('No events found')
      .build(),
  });
}

/**
 * This class is a runtime datasource that fetches the events from the history api.
 * The events are grouped by alert instance and then converted to a DataFrame list.
 * The DataFrame list is then grouped by time.
 * This allows us to filter the events by labels.
 * The result is a timeseries panel that shows the events for the selected time range and filtered by labels.
 */
class HistoryAPIDatasource extends RuntimeDataSource {
  constructor(pluginId: string, uid: string) {
    super(uid, pluginId);
  }

  query(request: DataQueryRequest<DataQuery>): Promise<DataQueryResponse> | Observable<DataQueryResponse> {
    const from = request.range.from.unix();
    const to = request.range.to.unix();
    return getHistory(from, to);
  }

  testDatasource(): Promise<TestDataSourceResponse> {
    return Promise.resolve({ status: 'success', message: 'Data source is working', title: 'Success' });
  }
}

export const getHistory = (from: number, to: number): Observable<DataQueryResponse> => {
  return getBackendSrv()
    .fetch<DataFrameJSON>({
      url: `/api/v1/rules/history`,
      params: { limit: LIMIT_EVENTS, from, to },
      method: 'GET',
    })
    .pipe(
      map((res: FetchResponse<DataFrameJSON>) => {
        return {
          ...res,
          data: historyResultToDataFrame(res.data),
        };
      })
    );
};

/*
 * This function is used to convert the history response to a DataFrame list.
 * The response is a list of log records, each log record has a timestamp and a line.
 * We group all records by alert instance (unique set of labels) and create a DataFrame for each group (instance).
 * This allows us to be able to filter by labels in the groupDataFramesByTime function.
 */
function historyResultToDataFrame(data: DataFrameJSON): DataFrame[] {
  // merge timestamp with "line"
  const tsValues = data?.data?.values[0] ?? [];
  const timestamps: number[] = isNumbers(tsValues) ? tsValues : [];
  const lines = data?.data?.values[1] ?? [];

  const logRecords = timestamps.reduce((acc: LogRecord[], timestamp: number, index: number) => {
    const line = lines[index];
    // values property can be undefined for some instance states (e.g. NoData)
    if (isLine(line)) {
      acc.push({ timestamp, line });
    }
    return acc;
  }, []);

  // Group log records by alert instance
  const logRecordsByInstance = groupBy(logRecords, (record: LogRecord) => {
    return JSON.stringify(record.line.labels);
  });

  // Convert each group of log records to a DataFrame
  const dataFrames: DataFrame[] = Object.entries(logRecordsByInstance).map<DataFrame>(([key, records]) => {
    // key is the stringified labels
    return logRecordsToDataFrame(key, records);
  });

  // Group DataFrames by time
  return groupDataFramesByTime(dataFrames);
}

// Scenes sync variables in the URL adding a prefix to the variable name.
function getFilterInQueryParams() {
  const queryParams = new URLSearchParams(window.location.search);
  return queryParams.get(`${QUERY_PARAM_PREFIX}${LABELS_FILTER}`) ?? '';
}

/*
 * This function groups the data frames by time.
 * The interval is set to 10 seconds.
 * */
function groupDataFramesByTime(dataFrames: DataFrame[]): DataFrame[] {
  // Filter data frames by labels. This is used to filter out the data frames that do not match the query.
  const filterValue = getFilterInQueryParams();
  const dataframesFiltered = dataFrames.filter((frame) => {
    const labels = JSON.parse(frame.name ?? ''); // in name we store the labels stringified
    const matchers = Boolean(filterValue) ? parseMatchers(filterValue) : [];
    return labelsMatchMatchers(labels, matchers);
  });
  // Extract time fields from filtered data frames
  const timeFieldList = dataframesFiltered.flatMap((frame) => frame.fields.find((field) => field.name === 'time'));

  // Group time fields by interval
  const groupedTimeFields = groupBy(
    timeFieldList?.flatMap((tf) => tf?.values),
    (time: number) => Math.floor(time / GROUPING_INTERVAL) * GROUPING_INTERVAL
  );

  // Create new time field with grouped time values
  const newTimeField: Field = {
    name: 'time',
    type: FieldType.time,
    values: Object.keys(groupedTimeFields).map(Number),
    config: { displayName: 'Time', custom: { fillOpacity: 100 } },
  };

  // Create count field with count of records in each group
  const countField: Field = {
    name: 'value',
    type: FieldType.number,
    values: Object.values(groupedTimeFields).map((group) => group.length),
    config: {},
  };

  // Return new DataFrame with time and count fields
  return [
    {
      fields: [newTimeField, countField],
      length: newTimeField.values.length,
    },
  ];
}

/*
 * This function is used to convert the log records to a DataFrame.
 * The DataFrame has two fields: time and value.
 * The time field is the timestamp of the log record.
 * The value field is always 1.
 * */
function logRecordsToDataFrame(instanceLabels: string, records: LogRecord[]): DataFrame {
  const timeField: DataFrameField = {
    name: 'time',
    type: FieldType.time,
    values: [...records.map((record) => record.timestamp)],
    config: { displayName: 'Time', custom: { fillOpacity: 100 } },
  };

  // Sort time field values
  const timeIndex = timeField.values.map((_, index) => index);
  timeIndex.sort(fieldIndexComparer(timeField));

  // Create DataFrame with time and value fields
  const frame: DataFrame = {
    fields: [
      {
        ...timeField,
        values: timeField.values.map((_, i) => timeField.values[timeIndex[i]]),
      },
      {
        name: instanceLabels,
        type: FieldType.number,
        values: timeField.values.map((record) => 1),
        config: {},
      },
    ],
    length: timeField.values.length,
    name: instanceLabels,
  };

  return frame;
}<|MERGE_RESOLUTION|>--- conflicted
+++ resolved
@@ -55,8 +55,7 @@
 export const LABELS_FILTER = 'filter';
 
 export const CentralAlertHistoryScene = () => {
-<<<<<<< HEAD
-  const ashDs: DataSourceInformation = {
+  const alertStateHistoryDatasource: DataSourceInformation = {
     type: historyDataSourcePluginId,
     uid: historyDataSourceUid,
     settings: undefined,
@@ -73,16 +72,6 @@
     description: 'Filter events in the list with labels',
     skipUrlSync: false,
   });
-=======
-  const dataSourceSrv = getDataSourceSrv();
-  const alertStateHistoryDatasource: DataSourceInformation = {
-    type: 'loki',
-    uid: 'grafanacloud-alert-state-history',
-    settings: undefined,
-  };
-
-  alertStateHistoryDatasource.settings = dataSourceSrv.getInstanceSettings(alertStateHistoryDatasource.uid);
->>>>>>> 359f24e6
 
   const scene = new EmbeddedScene({
     controls: [
@@ -129,16 +118,8 @@
     }),
   });
 }
-<<<<<<< HEAD
-/**
- * This function creates a SceneFlexItem with a timeseries panel that shows the events.
- * The query uses a runtime datasource that fetches the events from the history api.
- */
-export function getEventsScenesFlexItem(datasource: DataSourceInformation) {
-=======
 
 function getSceneQuery(datasource: DataSourceInformation) {
->>>>>>> 359f24e6
   const query = new SceneQueryRunner({
     datasource: datasource,
     queries: [
@@ -152,7 +133,10 @@
   });
   return query;
 }
-
+/**
+ * This function creates a SceneFlexItem with a timeseries panel that shows the events.
+ * The query uses a runtime datasource that fetches the events from the history api.
+ */
 export function getEventsScenesFlexItem(datasource: DataSourceInformation) {
   return new SceneFlexItem({
     minHeight: 300,
