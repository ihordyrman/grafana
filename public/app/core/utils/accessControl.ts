--- conflicted
+++ resolved
@@ -1,16 +1,9 @@
 import config from '../../core/config';
 
-<<<<<<< HEAD
-// addAccessControlQueryParam appends ?accesscontrol=true to a url when accesscontrol is enabled
-export function addAccessControlQueryParam(url: string): string {
-  if (!config.featureToggles.accesscontrol) {
-    return url;
-=======
 // accessControlQueryParam adds an additional accesscontrol=true param to params when accesscontrol is enabled
 export function accessControlQueryParam(params = {}) {
   if (!config.featureToggles.accesscontrol) {
     return params;
->>>>>>> 3be082b2
   }
   return { ...params, accesscontrol: true };
 }