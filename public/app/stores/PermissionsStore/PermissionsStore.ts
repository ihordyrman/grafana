--- conflicted
+++ resolved
@@ -1,4 +1,4 @@
-﻿import { types, getEnv, flow } from 'mobx-state-tree';
+import { types, getEnv, flow } from 'mobx-state-tree';
 import { PermissionsStoreItem } from './PermissionsStoreItem';
 
 const duplicateError = 'This permission exists already.';
@@ -42,7 +42,7 @@
         case aclTypeValues.GROUP.value:
           return self.teamId && self.team;
         case aclTypeValues.USER.value:
-          return self.userId && self.userLogin;
+          return !!self.userId && !!self.userLogin;
         case aclTypeValues.VIEWER.value:
         case aclTypeValues.EDITOR.value:
           return true;
@@ -78,19 +78,15 @@
     error: types.maybe(types.string),
     originalItems: types.optional(types.array(PermissionsStoreItem), []),
     newType: types.optional(types.string, defaultNewType),
-<<<<<<< HEAD
     newItem: types.maybe(NewPermissionsItem),
     isAddPermissionsVisible: types.optional(types.boolean, false),
-=======
     isInRoot: types.maybe(types.boolean),
->>>>>>> 1303dc7a
   })
   .views(self => ({
     isValid: item => {
       const dupe = self.items.find(it => {
         return isDuplicate(it, item);
       });
-
       if (dupe) {
         self.error = duplicateError;
         return false;
@@ -99,48 +95,32 @@
       return true;
     },
   }))
-<<<<<<< HEAD
   .actions(self => {
     const resetNewType = () => {
-=======
-  .actions(self => ({
-    load: flow(function* load(dashboardId: number, isFolder: boolean, isInRoot: boolean) {
-      const backendSrv = getEnv(self).backendSrv;
-      self.fetching = true;
-      self.isFolder = isFolder;
-      self.isInRoot = isInRoot;
-      self.dashboardId = dashboardId;
-      const res = yield backendSrv.get(`/api/dashboards/id/${dashboardId}/acl`);
-      const items = prepareServerResponse(res, dashboardId, isFolder, isInRoot);
-      self.items = items;
-      self.originalItems = items;
-      self.fetching = false;
-      self.error = null;
-    }),
-    addStoreItem: flow(function* addStoreItem(item) {
->>>>>>> 1303dc7a
       self.error = null;
       self.newItem = NewPermissionsItem.create();
     };
 
-<<<<<<< HEAD
     return {
-      load: flow(function* load(dashboardId: number, isFolder: boolean) {
+      load: flow(function* load(dashboardId: number, isFolder: boolean, isInRoot: boolean) {
         const backendSrv = getEnv(self).backendSrv;
         self.fetching = true;
         self.isFolder = isFolder;
+        self.isInRoot = isInRoot;
         self.dashboardId = dashboardId;
         const res = yield backendSrv.get(`/api/dashboards/id/${dashboardId}/acl`);
-        const items = prepareServerResponse(res, dashboardId, isFolder);
+        const items = prepareServerResponse(res, dashboardId, isFolder, isInRoot);
         self.items = items;
         self.originalItems = items;
         self.fetching = false;
+        self.error = null;
       }),
       addStoreItem: flow(function* addStoreItem() {
         self.error = null;
         let item = {
           type: self.newItem.type,
           permission: self.newItem.permission,
+          dashboardId: self.dashboardId,
           team: undefined,
           teamId: undefined,
           userLogin: undefined,
@@ -165,10 +145,10 @@
         }
 
         if (!self.isValid(item)) {
-          throw Error('New item not valid');
+          return undefined;
         }
 
-        self.items.push(prepareItem(item, self.dashboardId, self.isFolder));
+        self.items.push(prepareItem(item, self.dashboardId, self.isFolder, self.isInRoot));
         resetNewType();
         return updateItems(self);
       }),
@@ -203,32 +183,6 @@
       },
     };
   });
-=======
-      self.items.push(prepareItem(item, self.dashboardId, self.isFolder, self.isInRoot));
-      return updateItems(self);
-    }),
-    removeStoreItem: flow(function* removeStoreItem(idx: number) {
-      self.error = null;
-      self.items.splice(idx, 1);
-      return updateItems(self);
-    }),
-    updatePermissionOnIndex: flow(function* updatePermissionOnIndex(
-      idx: number,
-      permission: number,
-      permissionName: string
-    ) {
-      self.error = null;
-      self.items[idx].updatePermission(permission, permissionName);
-      return updateItems(self);
-    }),
-    setNewType(newType: string) {
-      self.newType = newType;
-    },
-    resetNewType() {
-      self.newType = defaultNewType;
-    },
-  }));
->>>>>>> 1303dc7a
 
 const updateItems = self => {
   self.error = null;
@@ -254,7 +208,7 @@
       items: updated,
     });
   } catch (error) {
-    console.error(error);
+    self.error = error;
   }
 
   return res;
