--- conflicted
+++ resolved
@@ -97,12 +97,7 @@
       activeTargets.push(target);
 
       var query: any = {};
-<<<<<<< HEAD
-=======
-      query.expr = this.templateSrv.replace(target.expr, options.scopedVars, self.interpolateQueryExpr);
-      query.requestId = options.panelId + target.refId;
       query.instant = target.instant;
->>>>>>> 2ed75323
 
       var interval = this.intervalSeconds(options.interval);
       // Minimum interval ("Min step"), if specified for the query. or same as interval otherwise
