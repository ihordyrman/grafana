import { cloneDeep, defaults, partition } from 'lodash';
import { forkJoin, lastValueFrom, merge, Observable, of, OperatorFunction, pipe, throwError } from 'rxjs';
import { catchError, filter, map, tap } from 'rxjs/operators';
import LRU from 'lru-cache';
import {
  AnnotationEvent,
  CoreApp,
  DataQueryError,
  DataQueryRequest,
  DataQueryResponse,
  DataSourceInstanceSettings,
  dateMath,
  DateTime,
  LoadingState,
  rangeUtil,
  ScopedVars,
  TimeRange,
  DataFrame,
  dateTime,
  AbsoluteTimeRange,
  FieldType,
  ArrayDataFrame,
  FieldColorModeId,
} from '@grafana/data';
import {
  BackendSrvRequest,
  FetchError,
  FetchResponse,
  getBackendSrv,
  DataSourceWithBackend,
  BackendDataSourceResponse,
  toDataQueryResponse,
} from '@grafana/runtime';

import { safeStringifyValue } from 'app/core/utils/explore';
import { getTimeSrv, TimeSrv } from 'app/features/dashboard/services/TimeSrv';
import { getTemplateSrv, TemplateSrv } from 'app/features/templating/template_srv';
import addLabelToQuery from './add_label_to_query';
import PrometheusLanguageProvider from './language_provider';
import { expandRecordingRules } from './language_utils';
import { getInitHints, getQueryHints } from './query_hints';
import { getOriginalMetricName, renderTemplate, transform, ExemplarEvent } from './result_transformer';
import {
  ExemplarTraceIdDestination,
  PromDataErrorResponse,
  PromDataSuccessResponse,
  PromExemplarData,
  PromMatrixData,
  PromOptions,
  PromQuery,
  PromQueryRequest,
  PromQueryType,
  PromScalarData,
  PromVectorData,
} from './types';
import { PrometheusVariableSupport } from './variables';
import PrometheusMetricFindQuery from './metric_find_query';

export const ANNOTATION_QUERY_STEP_DEFAULT = '60s';
const GET_AND_POST_METADATA_ENDPOINTS = ['api/v1/query', 'api/v1/query_range', 'api/v1/series', 'api/v1/labels'];

export class PrometheusDatasource extends DataSourceWithBackend<PromQuery, PromOptions> {
  type: string;
  editorSrc: string;
  ruleMappings: { [index: string]: string };
  url: string;
  id: number;
  directUrl: string;
  access: 'direct' | 'proxy';
  basicAuth: any;
  withCredentials: any;
  metricsNameCache = new LRU<string, string[]>(10);
  interval: string;
  queryTimeout: string | undefined;
  httpMethod: string;
  languageProvider: PrometheusLanguageProvider;
  exemplarTraceIdDestinations: ExemplarTraceIdDestination[] | undefined;
  lookupsDisabled: boolean;
  customQueryParameters: any;
  exemplarsAvailable: boolean;
  exemplarsForAutoBreakdowns: ExemplarEvent[];

  constructor(
    instanceSettings: DataSourceInstanceSettings<PromOptions>,
    private readonly templateSrv: TemplateSrv = getTemplateSrv(),
    private readonly timeSrv: TimeSrv = getTimeSrv()
  ) {
    super(instanceSettings);

    this.type = 'prometheus';
    this.editorSrc = 'app/features/prometheus/partials/query.editor.html';
    this.id = instanceSettings.id;
    this.url = instanceSettings.url!;
    this.access = instanceSettings.access;
    this.basicAuth = instanceSettings.basicAuth;
    this.withCredentials = instanceSettings.withCredentials;
    this.interval = instanceSettings.jsonData.timeInterval || '15s';
    this.queryTimeout = instanceSettings.jsonData.queryTimeout;
    this.httpMethod = instanceSettings.jsonData.httpMethod || 'POST';
    // `directUrl` is never undefined, we set it at https://github.com/grafana/grafana/blob/main/pkg/api/frontendsettings.go#L108
    // here we "fall back" to this.url to make typescript happy, but it should never happen
    this.directUrl = instanceSettings.jsonData.directUrl ?? this.url;
    this.exemplarTraceIdDestinations = instanceSettings.jsonData.exemplarTraceIdDestinations;
    this.ruleMappings = {};
    this.languageProvider = new PrometheusLanguageProvider(this);
    this.lookupsDisabled = instanceSettings.jsonData.disableMetricsLookup ?? false;
    this.customQueryParameters = new URLSearchParams(instanceSettings.jsonData.customQueryParameters);
    this.variables = new PrometheusVariableSupport(this, this.templateSrv, this.timeSrv);
    this.exemplarsAvailable = true;
    this.exemplarsForAutoBreakdowns = [];
  }

  init = async () => {
    this.loadRules();
    this.exemplarsAvailable = await this.areExemplarsAvailable();
  };

  getQueryDisplayText(query: PromQuery) {
    return query.expr;
  }

  _addTracingHeaders(httpOptions: PromQueryRequest, options: DataQueryRequest<PromQuery>) {
    httpOptions.headers = {};
    const proxyMode = !this.url.match(/^http/);
    if (proxyMode) {
      httpOptions.headers['X-Dashboard-Id'] = options.dashboardId;
      httpOptions.headers['X-Panel-Id'] = options.panelId;
    }
  }

  /**
   * Any request done from this data source should go through here as it contains some common processing for the
   * request. Any processing done here needs to be also copied on the backend as this goes through data source proxy
   * but not through the same code as alerting.
   */
  _request<T = any>(
    url: string,
    data: Record<string, string> | null,
    overrides: Partial<BackendSrvRequest> = {}
  ): Observable<FetchResponse<T>> {
    data = data || {};
    for (const [key, value] of this.customQueryParameters) {
      if (data[key] == null) {
        data[key] = value;
      }
    }

    const options: BackendSrvRequest = defaults(overrides, {
      url: this.url + url,
      method: this.httpMethod,
      headers: {},
    });

    if (options.method === 'GET') {
      if (data && Object.keys(data).length) {
        options.url =
          options.url +
          (options.url.search(/\?/) >= 0 ? '&' : '?') +
          Object.entries(data)
            .map(([k, v]) => `${encodeURIComponent(k)}=${encodeURIComponent(v)}`)
            .join('&');
      }
    } else {
      options.headers!['Content-Type'] = 'application/x-www-form-urlencoded';
      options.data = data;
    }

    if (this.basicAuth || this.withCredentials) {
      options.withCredentials = true;
    }

    if (this.basicAuth) {
      options.headers!.Authorization = this.basicAuth;
    }

    return getBackendSrv().fetch<T>(options);
  }

  // Use this for tab completion features, wont publish response to other components
  async metadataRequest<T = any>(url: string, params = {}) {
    // If URL includes endpoint that supports POST and GET method, try to use configured method. This might fail as POST is supported only in v2.10+.
    if (GET_AND_POST_METADATA_ENDPOINTS.some((endpoint) => url.includes(endpoint))) {
      try {
        return await lastValueFrom(
          this._request<T>(url, params, { method: this.httpMethod, hideFromInspector: true })
        );
      } catch (err) {
        // If status code of error is Method Not Allowed (405) and HTTP method is POST, retry with GET
        if (this.httpMethod === 'POST' && err.status === 405) {
          console.warn(`Couldn't use configured POST HTTP method for this request. Trying to use GET method instead.`);
        } else {
          throw err;
        }
      }
    }

    return await lastValueFrom(
      this._request<T>(url, params, { method: 'GET', hideFromInspector: true })
    ); // toPromise until we change getTagValues, getTagKeys to Observable
  }

  interpolateQueryExpr(value: string | string[] = [], variable: any) {
    // if no multi or include all do not regexEscape
    if (!variable.multi && !variable.includeAll) {
      return prometheusRegularEscape(value);
    }

    if (typeof value === 'string') {
      return prometheusSpecialRegexEscape(value);
    }

    const escapedValues = value.map((val) => prometheusSpecialRegexEscape(val));

    if (escapedValues.length === 1) {
      return escapedValues[0];
    }

    return '(' + escapedValues.join('|') + ')';
  }

  targetContainsTemplate(target: PromQuery) {
    return this.templateSrv.variableExists(target.expr);
  }

  prepareTargets = (options: DataQueryRequest<PromQuery>, start: number, end: number) => {
    const queries: PromQueryRequest[] = [];
    const activeTargets: PromQuery[] = [];
    const clonedTargets = cloneDeep(options.targets);

    for (const target of clonedTargets) {
      if (!target.expr || target.hide) {
        continue;
      }

      target.requestId = options.panelId + target.refId;
      const metricName = this.languageProvider.histogramMetrics.find((m) => target.expr.includes(m));

      // In Explore, we run both (instant and range) queries if both are true (selected) or both are undefined (legacy Explore queries)
      if (options.app === CoreApp.Explore && target.range === target.instant) {
        // Create instant target
        const instantTarget: any = cloneDeep(target);
        instantTarget.format = 'table';
        instantTarget.instant = true;
        instantTarget.range = false;
        instantTarget.valueWithRefId = true;
        delete instantTarget.maxDataPoints;
        instantTarget.requestId += '_instant';

        // Create range target
        const rangeTarget: any = cloneDeep(target);
        rangeTarget.format = 'time_series';
        rangeTarget.instant = false;
        instantTarget.range = true;

        // Create exemplar query
        if (target.exemplar) {
          // Only create exemplar target for different metric names
          if (
            !metricName ||
            (metricName && !activeTargets.some((activeTarget) => activeTarget.expr.includes(metricName)))
          ) {
            const exemplarTarget = cloneDeep(target);
            exemplarTarget.instant = false;
            exemplarTarget.requestId += '_exemplar';
            queries.push(this.createQuery(exemplarTarget, options, start, end));
            activeTargets.push(exemplarTarget);
          }
          instantTarget.exemplar = false;
          rangeTarget.exemplar = false;
        }

        // Add both targets to activeTargets and queries arrays
        activeTargets.push(instantTarget, rangeTarget);
        queries.push(
          this.createQuery(instantTarget, options, start, end),
          this.createQuery(rangeTarget, options, start, end)
        );
        // If running only instant query in Explore, format as table
      } else if (target.instant && options.app === CoreApp.Explore) {
        const instantTarget: any = cloneDeep(target);
        instantTarget.format = 'table';
        queries.push(this.createQuery(instantTarget, options, start, end));
        activeTargets.push(instantTarget);
      } else {
        // It doesn't make sense to query for exemplars in dashboard if only instant is selected
        if (target.exemplar && !target.instant) {
          if (
            !metricName ||
            (metricName && !activeTargets.some((activeTarget) => activeTarget.expr.includes(metricName)))
          ) {
            const exemplarTarget = cloneDeep(target);
            exemplarTarget.requestId += '_exemplar';
            queries.push(this.createQuery(exemplarTarget, options, start, end));
            activeTargets.push(exemplarTarget);
          }
          target.exemplar = false;
        }
        queries.push(this.createQuery(target, options, start, end));
        activeTargets.push(target);
      }
    }

    return {
      queries,
      activeTargets,
    };
  };

  shouldRunExemplarQuery(target: PromQuery, request: DataQueryRequest<PromQuery>): boolean {
    if (target.exemplar) {
      // We check all already processed targets and only create exemplar target for not used metric names
      const metricName = this.languageProvider.histogramMetrics.find((m) => target.expr.includes(m));
<<<<<<< HEAD
      const targets = [...request.targets];
      // Remove targets that weren't processed yet (in targets array they are after current target)
      targets.splice(request.targets.findIndex((t) => t.refId === target.refId));
=======
      // Remove targets that weren't processed yet (in targets array they are after current target)
      const currentTargetIdx = request.targets.findIndex((t) => t.refId === target.refId);
      const targets = request.targets.slice(0, currentTargetIdx);

>>>>>>> fd48aee6
      if (!metricName || (metricName && !targets.some((t) => t.expr.includes(metricName)))) {
        return true;
      }
      return false;
    }
    return false;
  }

  processTargetV2(target: PromQuery, request: DataQueryRequest<PromQuery>) {
    const processedTarget = {
      ...target,
      queryType: PromQueryType.timeSeriesQuery,
      exemplar: this.shouldRunExemplarQuery(target, request),
      requestId: request.panelId + target.refId,
      // We need to pass utcOffsetSec to backend to calculate aligned range
      utcOffsetSec: this.timeSrv.timeRange().to.utcOffset() * 60,
    };
    return processedTarget;
  }

  query(request: DataQueryRequest<PromQuery>): Observable<DataQueryResponse> {
    const start = this.getPrometheusTime(request.range.from, false);
    const end = this.getPrometheusTime(request.range.to, true);
    const { queries, activeTargets } = this.prepareTargets(request, start, end);

    // No valid targets, return the empty result to save a round trip.
    if (!queries || !queries.length) {
      return of({
        data: [],
        state: LoadingState.Done,
      });
    }

    if (request.app === CoreApp.Explore) {
      return this.exploreQuery(queries, activeTargets, end);
    }

    return this.panelsQuery(queries, activeTargets, end, request.requestId, request.scopedVars);
  }

  private exploreQuery(queries: PromQueryRequest[], activeTargets: PromQuery[], end: number) {
    let runningQueriesCount = queries.length;

    const subQueries = queries.map((query, index) => {
      const target = activeTargets[index];

      const filterAndMapResponse = pipe(
        // Decrease the counter here. We assume that each request returns only single value and then completes
        // (should hold until there is some streaming requests involved).
        tap(() => runningQueriesCount--),
        filter((response: any) => (response.cancelled ? false : true)),
        map((response: any) => {
          const { data, exemplarsForAutoBreakdowns } = transform(response, {
            query,
            target,
            responseListLength: queries.length,
            exemplarTraceIdDestinations: this.exemplarTraceIdDestinations,
          });
          if (exemplarsForAutoBreakdowns) {
            this.exemplarsForAutoBreakdowns = exemplarsForAutoBreakdowns;
          }

          return {
            data,
            key: query.requestId,
            state: runningQueriesCount === 0 ? LoadingState.Done : LoadingState.Loading,
          } as DataQueryResponse;
        })
      );

      return this.runQuery(query, end, filterAndMapResponse);
    });

    return merge(...subQueries);
  }

  private panelsQuery(
    queries: PromQueryRequest[],
    activeTargets: PromQuery[],
    end: number,
    requestId: string,
    scopedVars: ScopedVars
  ) {
    const observables = queries.map((query, index) => {
      const target = activeTargets[index];

      const filterAndMapResponse = pipe(
        filter((response: any) => (response.cancelled ? false : true)),
        map((response: any) => {
          const { data, exemplarsForAutoBreakdowns } = transform(response, {
            query,
            target,
            responseListLength: queries.length,
            scopedVars,
            exemplarTraceIdDestinations: this.exemplarTraceIdDestinations,
          });
          this.exemplarsForAutoBreakdowns = exemplarsForAutoBreakdowns ?? [];
          return data;
        })
      );

      return this.runQuery(query, end, filterAndMapResponse);
    });

    return forkJoin(observables).pipe(
      map((results) => {
        const data = results.reduce((result, current) => {
          return [...result, ...current];
        }, []);
        return {
          data,
          key: requestId,
          state: LoadingState.Done,
        };
      })
    );
  }

  private runQuery<T>(query: PromQueryRequest, end: number, filter: OperatorFunction<any, T>): Observable<T> {
    if (query.instant) {
      return this.performInstantQuery(query, end).pipe(filter);
    }

    if (query.exemplar) {
      return this.getExemplars(query).pipe(
        catchError(() => {
          return of({
            data: [],
            state: LoadingState.Done,
          });
        }),
        filter
      );
    }

    return this.performTimeSeriesQuery(query, query.start, query.end).pipe(filter);
  }

  //This holds all logic to create autobreakdown
  createAutoBreakdowns(timeRange?: AbsoluteTimeRange, values?: { min: number; max: number }) {
    // Create list of exemplars and all labels + values in array that exemplars have within timerange
    const { exemplarsWithin, exemplarsOutside, labels } = this.selectAutoBreakdownDataBasedOnRangeAndValues(
      timeRange,
      values
    );

    // Loop over label names
    const dataFrames = Object.keys(labels).map((label) => {
      // Loop over label values
      const labelValuesArray = labels[label].map((value: string) => {
        if (!timeRange) {
          const exemplarsByValue = exemplarsOutside.filter((exemplar) => exemplar[label] === value);
          const mean = calculateMeanFromExemplarEvents(exemplarsByValue);
          return {
            name: value.toString(),
            mean,
          };
        }

        // Filter out all exemplars that have that label + value
        const exemplarsWithinByValue = exemplarsWithin.filter((exemplar) => exemplar[label] === value);
        const exemplarsOutsideByValue = exemplarsOutside.filter((exemplar) => exemplar[label] === value);

        // Calculate stats
        const meanWithin = calculateMeanFromExemplarEvents(exemplarsWithinByValue);
        const meanOutside = calculateMeanFromExemplarEvents(exemplarsOutsideByValue);

        // Create object that will be used in data frame with label's value and avg
        return {
          name: value.toString(),
          'mean (selected)': meanWithin,
          'mean (baseline)': meanOutside,
        };
      });

      // Create dataFrame from labelValuesArray
      const dataFrame = labelValuesArray ? new ArrayDataFrame(labelValuesArray) : undefined;
      if (dataFrame) {
        //Add name and set field type
        dataFrame.name = label;
        dataFrame.setFieldType('name', FieldType.string);
        const field1 = dataFrame.fields[1];
        const field2 = dataFrame.fields[2];
        if (field1) {
          field1.config.color = {
            mode: FieldColorModeId.Fixed,
            fixedColor: field1.name === 'mean (selected)' ? 'orange' : 'green',
          };
        }

        if (field2) {
          field2.config.color = { mode: FieldColorModeId.Fixed, fixedColor: 'green' };
        }
      }
      return dataFrame;
    });

    return dataFrames;
  }

  selectAutoBreakdownDataBasedOnRangeAndValues(timeRange?: AbsoluteTimeRange, values?: { min: number; max: number }) {
    const dictionary: any = {};
    const highCardinalityLabels: string[] = [];
    const highCardinalityLimit = 100;
    let exemplarsBaseline = this.exemplarsForAutoBreakdowns;
    let exemplarsSelected: ExemplarEvent[] = [];
    if (timeRange) {
      const val = values || { min: -Infinity, max: Infinity };
      console.log(val);
      [exemplarsSelected, exemplarsBaseline] = partition(
        this.exemplarsForAutoBreakdowns,
        (exemplar) =>
          exemplar['Time'] >= timeRange.from &&
          exemplar['Time'] <= timeRange.to &&
          exemplar['Value'] >= val.min &&
          exemplar['Value'] <= val.max
      );
    }

    const exemplarsForBreakdowns = exemplarsSelected.length > 0 ? exemplarsSelected : this.exemplarsForAutoBreakdowns;
    exemplarsForBreakdowns.forEach((exemplar) => {
      const { Time, Value, ...labels } = exemplar;

      Object.keys(labels).forEach((key) => {
        // Ignoring high cardinality labels for breakdowns
        if (highCardinalityLabels.indexOf(key) > -1) {
          return;
        }
        if (!dictionary[key]) {
          dictionary[key] = [];
        }

        // Current key seems to be high cardinality label, will mark as such
        if (dictionary[key].length >= highCardinalityLimit - 1) {
          delete dictionary[key];
          highCardinalityLabels.push(key);
          return;
        }

        const value = labels[key];
        if (!dictionary[key].includes(value)) {
          dictionary[key].push(value);
        }
      });
    });
    const { le, __name__, traceID, ...rest } = dictionary;
    return { exemplarsWithin: exemplarsSelected, exemplarsOutside: exemplarsBaseline, labels: rest };
  }

  createQuery(target: PromQuery, options: DataQueryRequest<PromQuery>, start: number, end: number) {
    const query: PromQueryRequest = {
      hinting: target.hinting,
      instant: target.instant,
      exemplar: target.exemplar,
      step: 0,
      expr: '',
      requestId: target.requestId,
      refId: target.refId,
      start: 0,
      end: 0,
    };
    const range = Math.ceil(end - start);

    // options.interval is the dynamically calculated interval
    let interval: number = rangeUtil.intervalToSeconds(options.interval);
    // Minimum interval ("Min step"), if specified for the query, or same as interval otherwise.
    const minInterval = rangeUtil.intervalToSeconds(
      this.templateSrv.replace(target.interval || options.interval, options.scopedVars)
    );
    // Scrape interval as specified for the query ("Min step") or otherwise taken from the datasource.
    // Min step field can have template variables in it, make sure to replace it.
    const scrapeInterval = target.interval
      ? rangeUtil.intervalToSeconds(this.templateSrv.replace(target.interval, options.scopedVars))
      : rangeUtil.intervalToSeconds(this.interval);

    const intervalFactor = target.intervalFactor || 1;
    // Adjust the interval to take into account any specified minimum and interval factor plus Prometheus limits
    const adjustedInterval = this.adjustInterval(interval, minInterval, range, intervalFactor);
    let scopedVars = {
      ...options.scopedVars,
      ...this.getRangeScopedVars(options.range),
      ...this.getRateIntervalScopedVariable(adjustedInterval, scrapeInterval),
    };
    // If the interval was adjusted, make a shallow copy of scopedVars with updated interval vars
    if (interval !== adjustedInterval) {
      interval = adjustedInterval;
      scopedVars = Object.assign({}, options.scopedVars, {
        __interval: { text: interval + 's', value: interval + 's' },
        __interval_ms: { text: interval * 1000, value: interval * 1000 },
        ...this.getRateIntervalScopedVariable(interval, scrapeInterval),
        ...this.getRangeScopedVars(options.range),
      });
    }
    query.step = interval;

    let expr = target.expr;

    // Apply adhoc filters
    expr = this.enhanceExprWithAdHocFilters(expr);

    // Only replace vars in expression after having (possibly) updated interval vars
    query.expr = this.templateSrv.replace(expr, scopedVars, this.interpolateQueryExpr);

    // Align query interval with step to allow query caching and to ensure
    // that about-same-time query results look the same.
    const adjusted = alignRange(start, end, query.step, this.timeSrv.timeRange().to.utcOffset() * 60);
    query.start = adjusted.start;
    query.end = adjusted.end;
    this._addTracingHeaders(query, options);

    return query;
  }

  getRateIntervalScopedVariable(interval: number, scrapeInterval: number) {
    // Fall back to the default scrape interval of 15s if scrapeInterval is 0 for some reason.
    if (scrapeInterval === 0) {
      scrapeInterval = 15;
    }
    const rateInterval = Math.max(interval + scrapeInterval, 4 * scrapeInterval);
    return { __rate_interval: { text: rateInterval + 's', value: rateInterval + 's' } };
  }

  adjustInterval(interval: number, minInterval: number, range: number, intervalFactor: number) {
    // Prometheus will drop queries that might return more than 11000 data points.
    // Calculate a safe interval as an additional minimum to take into account.
    // Fractional safeIntervals are allowed, however serve little purpose if the interval is greater than 1
    // If this is the case take the ceil of the value.
    let safeInterval = range / 11000;
    if (safeInterval > 1) {
      safeInterval = Math.ceil(safeInterval);
    }
    return Math.max(interval * intervalFactor, minInterval, safeInterval);
  }

  performTimeSeriesQuery(query: PromQueryRequest, start: number, end: number) {
    if (start > end) {
      throw { message: 'Invalid time range' };
    }

    const url = '/api/v1/query_range';
    const data: any = {
      query: query.expr,
      start,
      end,
      step: query.step,
    };

    if (this.queryTimeout) {
      data['timeout'] = this.queryTimeout;
    }

    return this._request<PromDataSuccessResponse<PromMatrixData>>(url, data, {
      requestId: query.requestId,
      headers: query.headers,
    }).pipe(
      catchError((err: FetchError<PromDataErrorResponse<PromMatrixData>>) => {
        if (err.cancelled) {
          return of(err);
        }

        return throwError(this.handleErrors(err, query));
      })
    );
  }

  performInstantQuery(
    query: PromQueryRequest,
    time: number
  ): Observable<FetchResponse<PromDataSuccessResponse<PromVectorData | PromScalarData>> | FetchError> {
    const url = '/api/v1/query';
    const data: any = {
      query: query.expr,
      time,
    };

    if (this.queryTimeout) {
      data['timeout'] = this.queryTimeout;
    }

    return this._request<PromDataSuccessResponse<PromVectorData | PromScalarData>>(url, data, {
      requestId: query.requestId,
      headers: query.headers,
    }).pipe(
      catchError((err: FetchError<PromDataErrorResponse<PromVectorData | PromScalarData>>) => {
        if (err.cancelled) {
          return of(err);
        }

        return throwError(this.handleErrors(err, query));
      })
    );
  }

  handleErrors = (err: any, target: PromQuery) => {
    const error: DataQueryError = {
      message: (err && err.statusText) || 'Unknown error during query transaction. Please check JS console logs.',
      refId: target.refId,
    };

    if (err.data) {
      if (typeof err.data === 'string') {
        error.message = err.data;
      } else if (err.data.error) {
        error.message = safeStringifyValue(err.data.error);
      }
    } else if (err.message) {
      error.message = err.message;
    } else if (typeof err === 'string') {
      error.message = err;
    }

    error.status = err.status;
    error.statusText = err.statusText;

    return error;
  };

  metricFindQuery(query: string) {
    if (!query) {
      return Promise.resolve([]);
    }

    const scopedVars = {
      __interval: { text: this.interval, value: this.interval },
      __interval_ms: { text: rangeUtil.intervalToMs(this.interval), value: rangeUtil.intervalToMs(this.interval) },
      ...this.getRangeScopedVars(this.timeSrv.timeRange()),
    };
    const interpolated = this.templateSrv.replace(query, scopedVars, this.interpolateQueryExpr);
    const metricFindQuery = new PrometheusMetricFindQuery(this, interpolated);
    return metricFindQuery.process();
  }

  getRangeScopedVars(range: TimeRange = this.timeSrv.timeRange()) {
    const msRange = range.to.diff(range.from);
    const sRange = Math.round(msRange / 1000);
    return {
      __range_ms: { text: msRange, value: msRange },
      __range_s: { text: sRange, value: sRange },
      __range: { text: sRange + 's', value: sRange + 's' },
    };
  }

  async annotationQuery(options: any): Promise<AnnotationEvent[]> {
    const annotation = options.annotation;
    const { expr = '' } = annotation;

    if (!expr) {
      return Promise.resolve([]);
    }

    const step = options.annotation.step || ANNOTATION_QUERY_STEP_DEFAULT;
    const queryModel = {
      expr,
      range: true,
      instant: false,
      exemplar: false,
      interval: step,
      queryType: PromQueryType.timeSeriesQuery,
      refId: 'X',
      datasource: this.getRef(),
    };

    return await lastValueFrom(
      getBackendSrv()
        .fetch<BackendDataSourceResponse>({
          url: '/api/ds/query',
          method: 'POST',
          data: {
            from: (this.getPrometheusTime(options.range.from, false) * 1000).toString(),
            to: (this.getPrometheusTime(options.range.to, true) * 1000).toString(),
            queries: [queryModel],
          },
          requestId: `prom-query-${annotation.name}`,
        })
        .pipe(
          map((rsp: FetchResponse<BackendDataSourceResponse>) => {
            return this.processsAnnotationResponse(options, rsp.data);
          })
        )
    );
  }

  processsAnnotationResponse = (options: any, data: BackendDataSourceResponse) => {
    const frames: DataFrame[] = toDataQueryResponse({ data: data }).data;
    if (!frames || !frames.length) {
      return [];
    }

    const annotation = options.annotation;
    const { tagKeys = '', titleFormat = '', textFormat = '' } = annotation;

    const step = rangeUtil.intervalToSeconds(annotation.step || ANNOTATION_QUERY_STEP_DEFAULT) * 1000;
    const tagKeysArray = tagKeys.split(',');
    const frame = frames[0];
    const timeField = frame.fields[0];
    const valueField = frame.fields[1];
    const labels = valueField?.labels || {};

    const tags = Object.keys(labels)
      .filter((label) => tagKeysArray.includes(label))
      .map((label) => labels[label]);

    const timeValueTuple: Array<[number, number]> = [];

    let idx = 0;
    valueField.values.toArray().forEach((value: string) => {
      let timeStampValue: number;
      let valueValue: number;
      const time = timeField.values.get(idx);

      // If we want to use value as a time, we use value as timeStampValue and valueValue will be 1
      if (options.annotation.useValueForTime) {
        timeStampValue = Math.floor(parseFloat(value));
        valueValue = 1;
      } else {
        timeStampValue = Math.floor(parseFloat(time));
        valueValue = parseFloat(value);
      }

      idx++;
      timeValueTuple.push([timeStampValue, valueValue]);
    });

    const activeValues = timeValueTuple.filter((value) => value[1] >= 1);
    const activeValuesTimestamps = activeValues.map((value) => value[0]);

    // Instead of creating singular annotation for each active event we group events into region if they are less
    // or equal to `step` apart.
    const eventList: AnnotationEvent[] = [];
    let latestEvent: AnnotationEvent | null = null;

    for (const timestamp of activeValuesTimestamps) {
      // We already have event `open` and we have new event that is inside the `step` so we just update the end.
      if (latestEvent && (latestEvent.timeEnd ?? 0) + step >= timestamp) {
        latestEvent.timeEnd = timestamp;
        continue;
      }

      // Event exists but new one is outside of the `step` so we add it to eventList.
      if (latestEvent) {
        eventList.push(latestEvent);
      }

      // We start a new region.
      latestEvent = {
        time: timestamp,
        timeEnd: timestamp,
        annotation,
        title: renderTemplate(titleFormat, labels),
        tags,
        text: renderTemplate(textFormat, labels),
      };
    }

    if (latestEvent) {
      // Finish up last point if we have one
      latestEvent.timeEnd = activeValuesTimestamps[activeValuesTimestamps.length - 1];
      eventList.push(latestEvent);
    }

    return eventList;
  };

  getExemplars(query: PromQueryRequest) {
    const url = '/api/v1/query_exemplars';
    return this._request<PromDataSuccessResponse<PromExemplarData>>(
      url,
      { query: query.expr, start: query.start.toString(), end: query.end.toString() },
      { requestId: query.requestId, headers: query.headers }
    );
  }

  async getTagKeys() {
    const result = await this.metadataRequest('/api/v1/labels');
    return result?.data?.data?.map((value: any) => ({ text: value })) ?? [];
  }

  async getTagValues(options: { key?: string } = {}) {
    const result = await this.metadataRequest(`/api/v1/label/${options.key}/values`);
    return result?.data?.data?.map((value: any) => ({ text: value })) ?? [];
  }

  async testDatasource() {
    const now = new Date().getTime();
    const request: DataQueryRequest<PromQuery> = {
      targets: [{ refId: 'test', expr: '1+1', instant: true }],
      requestId: `${this.id}-health`,
      scopedVars: {},
      dashboardId: 0,
      panelId: 0,
      interval: '1m',
      intervalMs: 60000,
      maxDataPoints: 1,
      range: {
        from: dateTime(now - 1000),
        to: dateTime(now),
      },
    } as DataQueryRequest<PromQuery>;

    return lastValueFrom(this.query(request))
      .then((res: DataQueryResponse) => {
        if (!res || !res.data || res.state !== LoadingState.Done) {
          return { status: 'error', message: `Error reading Prometheus: ${res?.error?.message}` };
        } else {
          return { status: 'success', message: 'Data source is working' };
        }
      })
      .catch((err: any) => {
        console.error('Prometheus Error', err);
        return { status: 'error', message: err.message };
      });
  }

  interpolateVariablesInQueries(queries: PromQuery[], scopedVars: ScopedVars): PromQuery[] {
    let expandedQueries = queries;
    if (queries && queries.length) {
      expandedQueries = queries.map((query) => {
        const expandedQuery = {
          ...query,
          datasource: this.getRef(),
          expr: this.templateSrv.replace(query.expr, scopedVars, this.interpolateQueryExpr),
          interval: this.templateSrv.replace(query.interval, scopedVars),
        };
        return expandedQuery;
      });
    }
    return expandedQueries;
  }

  getQueryHints(query: PromQuery, result: any[]) {
    return getQueryHints(query.expr ?? '', result, this);
  }

  getInitHints() {
    return getInitHints(this);
  }

  async loadRules() {
    try {
      const res = await this.metadataRequest('/api/v1/rules');
      const groups = res.data?.data?.groups;

      if (groups) {
        this.ruleMappings = extractRuleMappingFromGroups(groups);
      }
    } catch (e) {
      console.log('Rules API is experimental. Ignore next error.');
      console.error(e);
    }
  }

  async areExemplarsAvailable() {
    try {
      const res = await this.metadataRequest('/api/v1/query_exemplars', { query: 'test' });
      if (res.data.status === 'success') {
        return true;
      }
      return false;
    } catch (err) {
      return false;
    }
  }

  modifyQuery(query: PromQuery, action: any): PromQuery {
    let expression = query.expr ?? '';
    switch (action.type) {
      case 'ADD_FILTER': {
        expression = addLabelToQuery(expression, action.key, action.value);
        break;
      }
      case 'ADD_FILTER_OUT': {
        expression = addLabelToQuery(expression, action.key, action.value, '!=');
        break;
      }
      case 'ADD_HISTOGRAM_QUANTILE': {
        expression = `histogram_quantile(0.95, sum(rate(${expression}[5m])) by (le))`;
        break;
      }
      case 'ADD_RATE': {
        expression = `rate(${expression}[5m])`;
        break;
      }
      case 'ADD_SUM': {
        expression = `sum(${expression.trim()}) by ($1)`;
        break;
      }
      case 'EXPAND_RULES': {
        if (action.mapping) {
          expression = expandRecordingRules(expression, action.mapping);
        }
        break;
      }
      default:
        break;
    }
    return { ...query, expr: expression };
  }

  getPrometheusTime(date: string | DateTime, roundUp: boolean) {
    if (typeof date === 'string') {
      date = dateMath.parse(date, roundUp)!;
    }

    return Math.ceil(date.valueOf() / 1000);
  }

  getTimeRangeParams(): { start: string; end: string } {
    const range = this.timeSrv.timeRange();
    return {
      start: this.getPrometheusTime(range.from, false).toString(),
      end: this.getPrometheusTime(range.to, true).toString(),
    };
  }

  getOriginalMetricName(labelData: { [key: string]: string }) {
    return getOriginalMetricName(labelData);
  }

  enhanceExprWithAdHocFilters(expr: string) {
    const adhocFilters = this.templateSrv.getAdhocFilters(this.name);
    let finalQuery = expr;
    finalQuery = adhocFilters.reduce((acc: string, filter: { key?: any; operator?: any; value?: any }) => {
      const { key, operator } = filter;
      let { value } = filter;
      if (operator === '=~' || operator === '!~') {
        value = prometheusRegularEscape(value);
      }
      return addLabelToQuery(acc, key, value, operator);
    }, finalQuery);
    return finalQuery;
  }

  // Used when running queries trough backend
  filterQuery(query: PromQuery): boolean {
    if (query.hide || !query.expr) {
      return false;
    }
    return true;
  }

  // Used when running queries trough backend
  applyTemplateVariables(target: PromQuery, scopedVars: ScopedVars): Record<string, any> {
    const variables = cloneDeep(scopedVars);

    // We want to interpolate these variables on backend
    delete variables.__interval;
    delete variables.__interval_ms;

    //Add ad hoc filters
    const expr = this.enhanceExprWithAdHocFilters(target.expr);

    return {
      ...target,
      legendFormat: this.templateSrv.replace(target.legendFormat, variables),
      expr: this.templateSrv.replace(expr, variables, this.interpolateQueryExpr),
      interval: this.templateSrv.replace(target.interval, variables),
    };
  }
}

/**
 * Align query range to step.
 * Rounds start and end down to a multiple of step.
 * @param start Timestamp marking the beginning of the range.
 * @param end Timestamp marking the end of the range.
 * @param step Interval to align start and end with.
 * @param utcOffsetSec Number of seconds current timezone is offset from UTC
 */
export function alignRange(
  start: number,
  end: number,
  step: number,
  utcOffsetSec: number
): { end: number; start: number } {
  const alignedEnd = Math.floor((end + utcOffsetSec) / step) * step - utcOffsetSec;
  const alignedStart = Math.floor((start + utcOffsetSec) / step) * step - utcOffsetSec;
  return {
    end: alignedEnd,
    start: alignedStart,
  };
}

export function extractRuleMappingFromGroups(groups: any[]) {
  return groups.reduce(
    (mapping, group) =>
      group.rules
        .filter((rule: any) => rule.type === 'recording')
        .reduce(
          (acc: { [key: string]: string }, rule: any) => ({
            ...acc,
            [rule.name]: rule.query,
          }),
          mapping
        ),
    {}
  );
}

// NOTE: these two functions are very similar to the escapeLabelValueIn* functions
// in language_utils.ts, but they are not exactly the same algorithm, and we found
// no way to reuse one in the another or vice versa.
export function prometheusRegularEscape(value: any) {
  return typeof value === 'string' ? value.replace(/\\/g, '\\\\').replace(/'/g, "\\\\'") : value;
}

export function prometheusSpecialRegexEscape(value: any) {
  return typeof value === 'string' ? value.replace(/\\/g, '\\\\\\\\').replace(/[$^*{}\[\]\'+?.()|]/g, '\\\\$&') : value;
}

function calculateMeanFromExemplarEvents(arrayWithExemplars: ExemplarEvent[]) {
  const values = arrayWithExemplars
    .map((exemplar) => Number(exemplar['Value']))
    .filter((value) => !Number.isNaN(value));

  if (values.length === 0) {
    return undefined;
  }

  const valueSum = values.reduce((acc, value) => acc + value, 0);
  return valueSum / values.length;
}<|MERGE_RESOLUTION|>--- conflicted
+++ resolved
@@ -310,16 +310,10 @@
     if (target.exemplar) {
       // We check all already processed targets and only create exemplar target for not used metric names
       const metricName = this.languageProvider.histogramMetrics.find((m) => target.expr.includes(m));
-<<<<<<< HEAD
-      const targets = [...request.targets];
-      // Remove targets that weren't processed yet (in targets array they are after current target)
-      targets.splice(request.targets.findIndex((t) => t.refId === target.refId));
-=======
       // Remove targets that weren't processed yet (in targets array they are after current target)
       const currentTargetIdx = request.targets.findIndex((t) => t.refId === target.refId);
       const targets = request.targets.slice(0, currentTargetIdx);
 
->>>>>>> fd48aee6
       if (!metricName || (metricName && !targets.some((t) => t.expr.includes(metricName)))) {
         return true;
       }
