--- conflicted
+++ resolved
@@ -1,8 +1,4 @@
 import { CorsWorker as Worker } from 'app/core/utils/CorsWorker';
 
-<<<<<<< HEAD
 export const createWorker = () => new Worker(new URL('./layout.worker.js', import.meta.url));
-=======
-export const createWorker = () => new Worker(new URL('./layout.worker.js', import.meta.url));
-export const createMsaglWorker = () => new Worker(new URL('./layeredLayout.worker.js', import.meta.url));
->>>>>>> 3ede2dba
+export const createMsaglWorker = () => new Worker(new URL('./layeredLayout.worker.js', import.meta.url));