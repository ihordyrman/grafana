import React, { useMemo, useRef } from 'react';

import {
  compareDataFrameStructures,
  DataFrame,
  Field,
  FieldColorModeId,
  FieldType,
  PanelProps,
  TimeRange,
  VizOrientation,
} from '@grafana/data';
import { PanelDataErrorView } from '@grafana/runtime';
import {
  GraphGradientMode,
  measureText,
  PlotLegend,
  TooltipDisplayMode,
  UPlotConfigBuilder,
  UPLOT_AXIS_FONT_SIZE,
  usePanelContext,
  useTheme2,
  VizLayout,
  VizLegend,
  TooltipPlugin2,
} from '@grafana/ui';
import { TooltipHoverMode } from '@grafana/ui/src/components/uPlot/plugins/TooltipPlugin2';
import { GraphNG, GraphNGProps, PropDiffFn } from 'app/core/components/GraphNG/GraphNG';
import { getFieldLegendItem } from 'app/core/components/TimelineChart/utils';

import { TimeSeriesTooltip } from '../timeseries/TimeSeriesTooltip';

import { Options } from './panelcfg.gen';
import { prepareBarChartDisplayValues, preparePlotConfigBuilder } from './utils';

/**
 * @alpha
 */
export interface BarChartProps
  extends Options,
    Omit<GraphNGProps, 'prepConfig' | 'propsToDiff' | 'renderLegend' | 'theme'> {}

const propsToDiff: Array<string | PropDiffFn> = [
  'orientation',
  'barWidth',
  'barRadius',
  'xTickLabelRotation',
  'xTickLabelMaxLength',
  'xTickLabelSpacing',
  'groupWidth',
  'stacking',
  'showValue',
  'xField',
  'colorField',
  'legend',
  (prev: BarChartProps, next: BarChartProps) => next.text?.valueSize === prev.text?.valueSize,
];

interface Props extends PanelProps<Options> {}

export const BarChartPanel = ({ data, options, fieldConfig, width, height, timeZone, id, replaceVariables }: Props) => {
  const theme = useTheme2();
  const { dataLinkPostProcessor } = usePanelContext();

  const frame0Ref = useRef<DataFrame>();
  const colorByFieldRef = useRef<Field>();

  const info = useMemo(() => prepareBarChartDisplayValues(data.series, theme, options), [data.series, theme, options]);
  const chartDisplay = 'viz' in info ? info : null;

  colorByFieldRef.current = chartDisplay?.colorByField;

  const structureRef = useRef(10000);

  useMemo(() => {
    structureRef.current++;
    // eslint-disable-next-line react-hooks/exhaustive-deps
  }, [options]); // change every time the options object changes (while editing)

  const structureRev = useMemo(() => {
    const f0 = chartDisplay?.viz[0];
    const f1 = frame0Ref.current;
    if (!(f0 && f1 && compareDataFrameStructures(f0, f1, true))) {
      structureRef.current++;
    }
    frame0Ref.current = f0;
    return (data.structureRev ?? 0) + structureRef.current;
  }, [chartDisplay, data.structureRev]);

  const orientation = useMemo(() => {
    if (!options.orientation || options.orientation === VizOrientation.Auto) {
      return width < height ? VizOrientation.Horizontal : VizOrientation.Vertical;
    }
    return options.orientation;
  }, [width, height, options.orientation]);

  const xTickLabelMaxLength = useMemo(() => {
    // If no max length is set, limit the number of characters to a length where it will use a maximum of half of the height of the viz.
    if (!options.xTickLabelMaxLength) {
      const rotationAngle = options.xTickLabelRotation;
      const textSize = measureText('M', UPLOT_AXIS_FONT_SIZE).width; // M is usually the widest character so let's use that as an approximation.
      const maxHeightForValues = height / 2;

      return (
        maxHeightForValues /
          (Math.sin(((rotationAngle >= 0 ? rotationAngle : rotationAngle * -1) * Math.PI) / 180) * textSize) -
        3 //Subtract 3 for the "..." added to the end.
      );
    } else {
      return options.xTickLabelMaxLength;
    }
  }, [height, options.xTickLabelRotation, options.xTickLabelMaxLength]);

  if ('warn' in info) {
    return (
      <PanelDataErrorView
        panelId={id}
        fieldConfig={fieldConfig}
        data={data}
        message={info.warn}
        needsNumberField={true}
      />
    );
  }

<<<<<<< HEAD
  const renderTooltip = (alignedFrame: DataFrame, seriesIdx: number | null, datapointIdx: number | null) => {
    const field = seriesIdx == null ? null : alignedFrame.fields[seriesIdx];
    if (field) {
      const disp = getFieldDisplayName(field, alignedFrame);
      seriesIdx = info.aligned.fields.findIndex((f) => disp === getFieldDisplayName(f, info.aligned));
    }
    const tooltipMode =
      options.fullHighlight && options.stacking !== StackingMode.None ? TooltipDisplayMode.Multi : options.tooltip.mode;

    const tooltipSort = options.tooltip.mode === TooltipDisplayMode.Multi ? options.tooltip.sort : SortOrder.None;

    return (
      <>
        {shouldDisplayCloseButton && (
          <div
            style={{
              width: '100%',
              display: 'flex',
              justifyContent: 'flex-end',
            }}
          >
            <CloseButton
              onClick={onCloseToolTip}
              style={{
                position: 'relative',
                top: 'auto',
                right: 'auto',
                marginRight: 0,
              }}
            />
          </div>
        )}
        <DataHoverView
          data={info.aligned}
          rowIndex={datapointIdx}
          columnIndex={seriesIdx}
          sortOrder={tooltipSort}
          mode={tooltipMode}
        />
      </>
    );
  };

  // JEV: REFACTOR: also uses this method in timeseries
=======
>>>>>>> 5dfe4cf4
  const renderLegend = (config: UPlotConfigBuilder) => {
    const { legend } = options;

    if (!config || legend.showLegend === false) {
      return null;
    }

    if (info.colorByField) {
      const items = getFieldLegendItem([info.colorByField], theme);
      if (items?.length) {
        return (
          <VizLayout.Legend placement={legend.placement}>
            <VizLegend placement={legend.placement} items={items} displayMode={legend.displayMode} />
          </VizLayout.Legend>
        );
      }
    }

    return <PlotLegend data={[info.legend]} config={config} maxHeight="35%" maxWidth="60%" {...options.legend} />;
  };

  const rawValue = (seriesIdx: number, valueIdx: number) => {
    return frame0Ref.current!.fields[seriesIdx].values[valueIdx];
  };

  // Color by value
  let getColor: ((seriesIdx: number, valueIdx: number) => string) | undefined = undefined;

  let fillOpacity = 1;

  if (info.colorByField) {
    const colorByField = info.colorByField;
    const disp = colorByField.display!;
    fillOpacity = (colorByField.config.custom.fillOpacity ?? 100) / 100;
    // gradientMode? ignore?
    getColor = (seriesIdx: number, valueIdx: number) => disp(colorByFieldRef.current?.values[valueIdx]).color!;
  } else {
    const hasPerBarColor = frame0Ref.current!.fields.some((f) => {
      const fromThresholds =
        f.config.custom?.gradientMode === GraphGradientMode.Scheme &&
        f.config.color?.mode === FieldColorModeId.Thresholds;

      return (
        fromThresholds ||
        f.config.mappings?.some((m) => {
          // ValueToText mappings have a different format, where all of them are grouped into an object keyed by value
          if (m.type === 'value') {
            // === MappingType.ValueToText
            return Object.values(m.options).some((result) => result.color != null);
          }
          return m.options.result.color != null;
        })
      );
    });

    if (hasPerBarColor) {
      // use opacity from first numeric field
      let opacityField = frame0Ref.current!.fields.find((f) => f.type === FieldType.number)!;

      fillOpacity = (opacityField.config.custom.fillOpacity ?? 100) / 100;

      getColor = (seriesIdx: number, valueIdx: number) => {
        let field = frame0Ref.current!.fields[seriesIdx];
        return field.display!(field.values[valueIdx]).color!;
      };
    }
  }

  const prepConfig = (alignedFrame: DataFrame, allFrames: DataFrame[], getTimeRange: () => TimeRange) => {
    const {
      barWidth,
      barRadius = 0,
      showValue,
      groupWidth,
      stacking,
      legend,
      tooltip,
      text,
      xTickLabelRotation,
      xTickLabelSpacing,
      fullHighlight,
    } = options;

    return preparePlotConfigBuilder({
      frame: alignedFrame,
      getTimeRange,
      timeZone,
      theme,
      timeZones: [timeZone],
      orientation,
      barWidth,
      barRadius,
      showValue,
      groupWidth,
      xTickLabelRotation,
      xTickLabelMaxLength,
      xTickLabelSpacing,
      stacking,
      legend,
      tooltip,
      text,
      rawValue,
      getColor,
      fillOpacity,
      allFrames: info.viz,
      fullHighlight,
      hoverMulti: tooltip.mode === TooltipDisplayMode.Multi,
    });
  };

  return (
    <GraphNG
      theme={theme}
      frames={info.viz}
      prepConfig={prepConfig}
      propsToDiff={propsToDiff}
      preparePlotFrame={(f) => f[0]} // already processed in by the panel above!
      // JEV: REFACTOR: build legend before here? so as to remove the need for 2 props?
      // JEV: REFACTOR: build legend at panel level?
      renderLegend={renderLegend}
      legend={options.legend}
      timeZone={timeZone}
      timeRange={{ from: 1, to: 1 } as unknown as TimeRange} // HACK
      structureRev={structureRev}
      width={width}
      height={height}
      replaceVariables={replaceVariables}
      dataLinkPostProcessor={dataLinkPostProcessor}
    >
      {(config) => {
        if (options.tooltip.mode !== TooltipDisplayMode.None) {
          return (
            <TooltipPlugin2
              config={config}
              hoverMode={
                options.tooltip.mode === TooltipDisplayMode.Single ? TooltipHoverMode.xOne : TooltipHoverMode.xAll
              }
              render={(u, dataIdxs, seriesIdx, isPinned, dismiss, timeRange2) => {
                return (
                  <TimeSeriesTooltip
                    frames={info.viz}
                    seriesFrame={info.aligned}
                    dataIdxs={dataIdxs}
                    seriesIdx={seriesIdx}
                    mode={options.tooltip.mode}
                    sortOrder={options.tooltip.sort}
                    isPinned={isPinned}
                  />
                );
              }}
              maxWidth={options.tooltip.maxWidth}
            />
          );
        }

        return null;
      }}
    </GraphNG>
  );
};<|MERGE_RESOLUTION|>--- conflicted
+++ resolved
@@ -123,53 +123,6 @@
     );
   }
 
-<<<<<<< HEAD
-  const renderTooltip = (alignedFrame: DataFrame, seriesIdx: number | null, datapointIdx: number | null) => {
-    const field = seriesIdx == null ? null : alignedFrame.fields[seriesIdx];
-    if (field) {
-      const disp = getFieldDisplayName(field, alignedFrame);
-      seriesIdx = info.aligned.fields.findIndex((f) => disp === getFieldDisplayName(f, info.aligned));
-    }
-    const tooltipMode =
-      options.fullHighlight && options.stacking !== StackingMode.None ? TooltipDisplayMode.Multi : options.tooltip.mode;
-
-    const tooltipSort = options.tooltip.mode === TooltipDisplayMode.Multi ? options.tooltip.sort : SortOrder.None;
-
-    return (
-      <>
-        {shouldDisplayCloseButton && (
-          <div
-            style={{
-              width: '100%',
-              display: 'flex',
-              justifyContent: 'flex-end',
-            }}
-          >
-            <CloseButton
-              onClick={onCloseToolTip}
-              style={{
-                position: 'relative',
-                top: 'auto',
-                right: 'auto',
-                marginRight: 0,
-              }}
-            />
-          </div>
-        )}
-        <DataHoverView
-          data={info.aligned}
-          rowIndex={datapointIdx}
-          columnIndex={seriesIdx}
-          sortOrder={tooltipSort}
-          mode={tooltipMode}
-        />
-      </>
-    );
-  };
-
-  // JEV: REFACTOR: also uses this method in timeseries
-=======
->>>>>>> 5dfe4cf4
   const renderLegend = (config: UPlotConfigBuilder) => {
     const { legend } = options;
 
