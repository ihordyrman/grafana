--- conflicted
+++ resolved
@@ -660,10 +660,7 @@
       "stop-scan": "Stop scan"
     },
     "query-library": {
-<<<<<<< HEAD
       "add-edit-description": "Add/edit description",
-=======
->>>>>>> 783ff715
       "cancel": "Cancel",
       "default-description": "Public",
       "delete-query": "Delete query",
@@ -672,15 +669,11 @@
       "private": "Private",
       "public": "Public",
       "query-deleted": "Query deleted",
-<<<<<<< HEAD
       "query-template-add-error": "Error attempting to add this query to the library",
       "query-template-added": "Query template successfully added to the library",
       "query-template-edit-error": "Error attempting to edit this query",
       "query-template-edited": "Query template successfully edited",
-=======
-      "query-template-added": "Query template successfully added to the library",
       "query-template-error": "Error attempting to add this query to the library",
->>>>>>> 783ff715
       "save": "Save"
     },
     "rich-history": {
