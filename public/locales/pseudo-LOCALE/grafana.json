{
  "_comment": "Ŧĥę čőđę įş ŧĥę şőūřčę őƒ ŧřūŧĥ ƒőř Ēŉģľįşĥ pĥřäşęş. Ŧĥęy şĥőūľđ þę ūpđäŧęđ įŉ ŧĥę čőmpőŉęŉŧş đįřęčŧľy, äŉđ äđđįŧįőŉäľ pľūřäľş şpęčįƒįęđ įŉ ŧĥįş ƒįľę.",
  "{unit}": "{ūŉįŧ}",
  "access-control": {
    "add-permission": {
      "role-label": "Ŗőľę",
      "serviceaccount-label": "Ŝęřvįčę Åččőūŉŧ",
      "team-label": "Ŧęäm",
      "title": "Åđđ pęřmįşşįőŉ ƒőř",
      "user-label": "Ůşęř"
    },
    "add-permissions": {
      "save": "Ŝävę"
    },
    "permission-list": {
      "permission": "Pęřmįşşįőŉ"
    },
    "permissions": {
      "add-label": "Åđđ ä pęřmįşşįőŉ",
      "no-permissions": "Ŧĥęřę äřę ŉő pęřmįşşįőŉş",
      "permissions-change-warning": "Ŧĥįş ŵįľľ čĥäŉģę pęřmįşşįőŉş ƒőř ŧĥįş ƒőľđęř äŉđ äľľ įŧş đęşčęŉđäŉŧş. Ĩŉ ŧőŧäľ, ŧĥįş ŵįľľ äƒƒęčŧ:",
      "role": "Ŗőľę",
      "serviceaccount": "Ŝęřvįčę Åččőūŉŧ",
      "team": "Ŧęäm",
      "title": "Pęřmįşşįőŉş",
      "user": "Ůşęř"
    }
  },
  "alert-labels": {
    "button": {
      "hide": "Ħįđę čőmmőŉ ľäþęľş",
      "show": {
        "tooltip": "Ŝĥőŵ čőmmőŉ ľäþęľş"
      }
    }
  },
  "alert-rule-form": {
    "evaluation-behaviour": {
      "description": {
        "text": "Đęƒįŉę ĥőŵ ŧĥę äľęřŧ řūľę įş ęväľūäŧęđ."
      },
      "info-help": {
        "text": "Đęƒįŉę ŧĥę äľęřŧ þęĥävįőř ŵĥęŉ ŧĥę ęväľūäŧįőŉ ƒäįľş őř ŧĥę qūęřy řęŧūřŉş ŉő đäŧä."
      },
      "pending-period": "Pęŉđįŉģ pęřįőđ"
    },
    "evaluation-behaviour-description1": "Ēväľūäŧįőŉ ģřőūpş äřę čőŉŧäįŉęřş ƒőř ęväľūäŧįŉģ äľęřŧ äŉđ řęčőřđįŉģ řūľęş.",
    "evaluation-behaviour-description2": "Åŉ ęväľūäŧįőŉ ģřőūp đęƒįŉęş äŉ ęväľūäŧįőŉ įŉŧęřväľ - ĥőŵ őƒŧęŉ ä řūľę įş ęväľūäŧęđ. Åľęřŧ řūľęş ŵįŧĥįŉ ŧĥę şämę ęväľūäŧįőŉ ģřőūp äřę ęväľūäŧęđ ővęř ŧĥę şämę ęväľūäŧįőŉ įŉŧęřväľ.",
    "evaluation-behaviour-description3": "Pęŉđįŉģ pęřįőđ şpęčįƒįęş ĥőŵ ľőŉģ ŧĥę ŧĥřęşĥőľđ čőŉđįŧįőŉ mūşŧ þę męŧ þęƒőřę ŧĥę äľęřŧ şŧäřŧş ƒįřįŉģ. Ŧĥįş őpŧįőŉ ĥęľpş přęvęŉŧ äľęřŧş ƒřőm þęįŉģ ŧřįģģęřęđ þy ŧęmpőřäřy įşşūęş.",
    "evaluation-behaviour-for": {
      "error-parsing": "Fäįľęđ ŧő päřşę đūřäŧįőŉ",
      "validation": "Pęŉđįŉģ pęřįőđ mūşŧ þę ģřęäŧęř ŧĥäŉ őř ęqūäľ ŧő ŧĥę ęväľūäŧįőŉ įŉŧęřväľ."
    },
    "evaluation-behaviour-group": {
      "text": "Åľľ řūľęş įŉ ŧĥę şęľęčŧęđ ģřőūp äřę ęväľūäŧęđ ęvęřy {{evaluateEvery}}."
    },
    "pause": "Päūşę ęväľūäŧįőŉ"
  },
  "alerting": {
    "central-alert-history": {
      "details": {
        "error": "Ēřřőř ľőäđįŉģ řūľę ƒőř ŧĥįş ęvęŉŧ.",
        "header": {
          "alert-rule": "Åľęřŧ řūľę",
          "instance": "Ĩŉşŧäŉčę",
          "state": "Ŝŧäŧę",
          "timestamp": "Ŧįmęşŧämp"
        },
        "loading": "Ŀőäđįŉģ...",
        "no-recognized-state": "Ńő řęčőģŉįžęđ şŧäŧę",
        "no-values": "Ńő väľūęş",
        "not-found": "Ŗūľę ŉőŧ ƒőūŉđ ƒőř ŧĥįş ęvęŉŧ.",
        "number-transitions": "Ŝŧäŧę ŧřäŉşįŧįőŉş ƒőř şęľęčŧęđ pęřįőđ:",
        "state": {
          "alerting": "Åľęřŧįŉģ",
          "error": "Ēřřőř",
          "no-data": "Ńő đäŧä",
          "normal": "Ńőřmäľ",
          "pending": "Pęŉđįŉģ"
        },
        "state-transitions": "Ŝŧäŧę ŧřäŉşįŧįőŉ",
        "unknown-event-state": "Ůŉĸŉőŵŉ",
        "unknown-rule": "Ůŉĸŉőŵŉ",
        "value-in-transition": "Väľūę įŉ ŧřäŉşįŧįőŉ"
      },
      "error": "Ŝőmęŧĥįŉģ ŵęŉŧ ŵřőŉģ ľőäđįŉģ ŧĥę äľęřŧ şŧäŧę ĥįşŧőřy",
      "filter": {
        "clear": "Cľęäř ƒįľŧęřş",
        "info": {
          "label1": "Fįľŧęř ęvęŉŧş ūşįŉģ ľäþęľ qūęřyįŉģ ŵįŧĥőūŧ şpäčęş, ęχ:",
          "label2": "Ĩŉväľįđ ūşę őƒ şpäčęş:",
          "label3": "Väľįđ ūşę őƒ şpäčęş:",
          "label4": "Fįľŧęř äľęřŧş ūşįŉģ ľäþęľ qūęřyįŉģ ŵįŧĥőūŧ þřäčęş, ęχ:"
        }
      },
      "filterBy": "Fįľŧęř þy:",
      "too-many-events": {
        "text": "Ŧĥę şęľęčŧęđ ŧįmę pęřįőđ ĥäş ŧőő mäŉy ęvęŉŧş ŧő đįşpľäy. Đįpľäyįŉģ ŧĥę ľäŧęşŧ 5000 ęvęŉŧş. Ŧřy ūşįŉģ ä şĥőřŧęř ŧįmę pęřįőđ.",
        "title": "Ůŉäþľę ŧő đįşpľäy äľľ ęvęŉŧş"
      }
    },
    "contact-points": {
      "delivery-duration": "Ŀäşŧ đęľįvęřy ŧőőĸ <1></1>",
      "last-delivery-attempt": "Ŀäşŧ đęľįvęřy äŧŧęmpŧ",
      "last-delivery-failed": "Ŀäşŧ đęľįvęřy äŧŧęmpŧ ƒäįľęđ",
      "no-delivery-attempts": "Ńő đęľįvęřy äŧŧęmpŧş",
      "only-firing": "Đęľįvęřįŉģ <1>őŉľy ƒįřįŉģ</1> ŉőŧįƒįčäŧįőŉş",
      "telegram": {
        "parse-mode-warning-body": "Ĩƒ yőū ūşę ä <1>päřşę_mőđę</1> őpŧįőŉ őŧĥęř ŧĥäŉ <3>Ńőŉę</3>, ŧřūŉčäŧįőŉ mäy řęşūľŧ įŉ äŉ įŉväľįđ męşşäģę, čäūşįŉģ ŧĥę ŉőŧįƒįčäŧįőŉ ŧő ƒäįľ. Főř ľőŉģęř męşşäģęş, ŵę řęčőmmęŉđ ūşįŉģ äŉ äľŧęřŉäŧįvę čőŉŧäčŧ męŧĥőđ.",
        "parse-mode-warning-title": "Ŧęľęģřäm męşşäģęş äřę ľįmįŧęđ ŧő 4096 ŮŦF-8 čĥäřäčŧęřş."
      },
      "used-by_one": "Ůşęđ þy {{ count }} ŉőŧįƒįčäŧįőŉ pőľįčy",
      "used-by_other": "Ůşęđ þy {{ count }} ŉőŧįƒįčäŧįőŉ pőľįčįęş"
    },
    "grafana-rules": {
      "export-rules": "Ēχpőřŧ řūľęş",
      "loading": "Ŀőäđįŉģ...",
      "new-recording-rule": "Ńęŵ řęčőřđįŉģ řūľę",
      "title": "Ğřäƒäŉä"
    },
    "policies": {
      "metadata": {
        "timingOptions": {
          "groupInterval": {
            "description": "Ħőŵ ľőŉģ ŧő ŵäįŧ þęƒőřę şęŉđįŉģ ä ŉőŧįƒįčäŧįőŉ äþőūŧ ŉęŵ äľęřŧş ŧĥäŧ äřę äđđęđ ŧő ä ģřőūp őƒ äľęřŧş ƒőř ŵĥįčĥ äŉ įŉįŧįäľ ŉőŧįƒįčäŧįőŉ ĥäş äľřęäđy þęęŉ şęŉŧ.",
            "label": "Ŵäįŧ <1></1> þęƒőřę şęŉđįŉģ ūpđäŧęş"
          },
          "groupWait": {
            "description": "Ħőŵ ľőŉģ ŧő įŉįŧįäľľy ŵäįŧ ŧő şęŉđ ä ŉőŧįƒįčäŧįőŉ ƒőř ä ģřőūp őƒ äľęřŧ įŉşŧäŉčęş.",
            "label": "Ŵäįŧ <1></1> ŧő ģřőūp įŉşŧäŉčęş"
          },
          "repeatInterval": {
            "description": "Ħőŵ őƒŧęŉ ŉőŧįƒįčäŧįőŉş äřę şęŉŧ įƒ ŧĥę ģřőūp őƒ äľęřŧş ĥäş ŉőŧ čĥäŉģęđ şįŉčę ŧĥę ľäşŧ ŉőŧįƒįčäŧįőŉ.",
            "label": "Ŗępęäŧęđ ęvęřy <1></1>"
          }
        }
      }
    },
    "rule-groups": {
      "delete": {
        "success": "Ŝūččęşşƒūľľy đęľęŧęđ řūľę ģřőūp"
      },
      "move": {
        "success": "Ŝūččęşşƒūľľy mővęđ řūľę ģřőūp"
      },
      "rename": {
        "success": "Ŝūččęşşƒūľľy řęŉämęđ řūľę ģřőūp"
      },
      "update": {
        "success": "Ŝūččęşşƒūľľy ūpđäŧęđ řūľę ģřőūp"
      }
    },
    "rule-state": {
      "creating": "Cřęäŧįŉģ",
      "deleting": "Đęľęŧįŉģ",
      "paused": "Päūşęđ",
      "recording-rule": "Ŗęčőřđįŉģ řūľę"
    },
    "rules": {
      "delete-rule": {
        "success": "Ŗūľę şūččęşşƒūľľy đęľęŧęđ"
      },
      "pause-rule": {
        "success": "Ŗūľę ęväľūäŧįőŉ päūşęđ"
      },
      "resume-rule": {
        "success": "Ŗūľę ęväľūäŧįőŉ řęşūmęđ"
      }
    }
  },
  "annotations": {
    "empty-state": {
      "button-title": "Åđđ äŉŉőŧäŧįőŉ qūęřy",
      "info-box-content": "<0>Åŉŉőŧäŧįőŉş přővįđę ä ŵäy ŧő įŉŧęģřäŧę ęvęŉŧ đäŧä įŉŧő yőūř ģřäpĥş. Ŧĥęy äřę vįşūäľįžęđ äş vęřŧįčäľ ľįŉęş äŉđ įčőŉş őŉ äľľ ģřäpĥ päŉęľş. Ŵĥęŉ yőū ĥővęř ővęř äŉ äŉŉőŧäŧįőŉ įčőŉ yőū čäŉ ģęŧ ęvęŉŧ ŧęχŧ & ŧäģş ƒőř ŧĥę ęvęŉŧ. Ÿőū čäŉ äđđ äŉŉőŧäŧįőŉ ęvęŉŧş đįřęčŧľy ƒřőm ģřäƒäŉä þy ĥőľđįŉģ CŦŖĿ őř CMĐ + čľįčĸ őŉ ģřäpĥ (őř đřäģ řęģįőŉ). Ŧĥęşę ŵįľľ þę şŧőřęđ įŉ Ğřäƒäŉä'ş äŉŉőŧäŧįőŉ đäŧäþäşę.</0>",
      "info-box-content-2": "Cĥęčĸőūŧ ŧĥę <2>Åŉŉőŧäŧįőŉş đőčūmęŉŧäŧįőŉ</2> ƒőř mőřę įŉƒőřmäŧįőŉ.",
      "title": "Ŧĥęřę äřę ŉő čūşŧőm äŉŉőŧäŧįőŉ qūęřįęş äđđęđ yęŧ"
    }
  },
  "api-keys": {
    "empty-state": {
      "message": "Ńő ÅPĨ ĸęyş ƒőūŉđ"
    }
  },
  "bouncing-loader": {
    "label": "Ŀőäđįŉģ"
  },
  "browse-dashboards": {
    "action": {
      "cancel-button": "Cäŉčęľ",
      "cannot-move-folders": "Főľđęřş čäŉŉőŧ þę mővęđ",
      "confirmation-text": "Đęľęŧę",
      "delete-button": "Đęľęŧę",
      "delete-modal-invalid-text": "Øŉę őř mőřę ƒőľđęřş čőŉŧäįŉ ľįþřäřy päŉęľş őř äľęřŧ řūľęş. Đęľęŧę ŧĥęşę ƒįřşŧ įŉ őřđęř ŧő přőčęęđ.",
      "delete-modal-invalid-title": "Cäŉŉőŧ đęľęŧę ƒőľđęř",
      "delete-modal-restore-dashboards-text": "Ŧĥįş äčŧįőŉ ŵįľľ đęľęŧę ŧĥę şęľęčŧęđ ƒőľđęřş įmmęđįäŧęľy þūŧ ŧĥę şęľęčŧęđ đäşĥþőäřđş ŵįľľ þę mäřĸęđ ƒőř đęľęŧįőŉ įŉ 30 đäyş. Ÿőūř őřģäŉįžäŧįőŉ äđmįŉįşŧřäŧőř čäŉ řęşŧőřę ŧĥę đäşĥþőäřđş äŉyŧįmę þęƒőřę ŧĥę 30 đäyş ęχpįřę. Főľđęřş čäŉŉőŧ þę řęşŧőřęđ.",
      "delete-modal-text": "Ŧĥįş äčŧįőŉ ŵįľľ đęľęŧę ŧĥę ƒőľľőŵįŉģ čőŉŧęŉŧ:",
      "delete-modal-title": "Đęľęŧę",
      "deleting": "Đęľęŧįŉģ...",
      "manage-permissions-button": "Mäŉäģę pęřmįşşįőŉş",
      "move-button": "Mővę",
      "move-modal-alert": "Mővįŉģ ŧĥįş įŧęm mäy čĥäŉģę įŧş pęřmįşşįőŉş.",
      "move-modal-field-label": "Főľđęř ŉämę",
      "move-modal-text": "Ŧĥįş äčŧįőŉ ŵįľľ mővę ŧĥę ƒőľľőŵįŉģ čőŉŧęŉŧ:",
      "move-modal-title": "Mővę",
      "moving": "Mővįŉģ...",
      "new-folder-name-required-phrase": "Főľđęř ŉämę įş řęqūįřęđ."
    },
    "counts": {
      "alertRule_one": "{{count}} äľęřŧ řūľę",
      "alertRule_other": "{{count}} äľęřŧ řūľęş",
      "dashboard_one": "{{count}} đäşĥþőäřđ",
      "dashboard_other": "{{count}} đäşĥþőäřđş",
      "folder_one": "{{count}} ƒőľđęř",
      "folder_other": "{{count}} ƒőľđęřş",
      "libraryPanel_one": "{{count}} ľįþřäřy päŉęľ",
      "libraryPanel_other": "{{count}} ľįþřäřy päŉęľş",
      "total_one": "{{count}} įŧęm",
      "total_other": "{{count}} įŧęmş"
    },
    "dashboards-tree": {
      "collapse-folder-button": "Cőľľäpşę ƒőľđęř {{title}}",
      "expand-folder-button": "Ēχpäŉđ ƒőľđęř {{title}}",
      "name-column": "Ńämę",
      "select-all-header-checkbox": "Ŝęľęčŧ äľľ",
      "select-checkbox": "Ŝęľęčŧ",
      "tags-column": "Ŧäģş"
    },
    "empty-state": {
      "button-title": "Cřęäŧę đäşĥþőäřđ",
      "pro-tip": "Åđđ/mővę đäşĥþőäřđş ŧő yőūř ƒőľđęř äŧ <2>ßřőŵşę đäşĥþőäřđş</2>",
      "title": "Ÿőū ĥävęŉ'ŧ čřęäŧęđ äŉy đäşĥþőäřđş yęŧ",
      "title-folder": "Ŧĥįş ƒőľđęř đőęşŉ'ŧ ĥävę äŉy đäşĥþőäřđş yęŧ"
    },
    "folder-actions-button": {
      "delete": "Đęľęŧę",
      "folder-actions": "Főľđęř äčŧįőŉş",
      "manage-permissions": "Mäŉäģę pęřmįşşįőŉş",
      "move": "Mővę"
    },
    "folder-picker": {
      "accessible-label": "Ŝęľęčŧ ƒőľđęř: {{ label }} čūřřęŉŧľy şęľęčŧęđ",
      "button-label": "Ŝęľęčŧ ƒőľđęř",
      "clear-selection": "Cľęäř şęľęčŧįőŉ",
      "empty-message": "Ńő ƒőľđęřş ƒőūŉđ",
      "error-title": "Ēřřőř ľőäđįŉģ ƒőľđęřş",
      "search-placeholder": "Ŝęäřčĥ ƒőľđęřş",
      "unknown-error": "Ůŉĸŉőŵŉ ęřřőř"
    },
    "hard-delete": {
      "success": "Đäşĥþőäřđ {{name}} đęľęŧęđ"
    },
    "manage-folder-nav": {
      "alert-rules": "Åľęřŧ řūľęş",
      "dashboards": "Đäşĥþőäřđş",
      "panels": "Päŉęľş"
    },
    "new-folder-form": {
      "cancel-label": "Cäŉčęľ",
      "create-label": "Cřęäŧę",
      "name-label": "Főľđęř ŉämę"
    },
    "no-results": {
      "clear": "Cľęäř şęäřčĥ äŉđ ƒįľŧęřş",
      "text": "Ńő řęşūľŧş ƒőūŉđ ƒőř yőūř qūęřy"
    },
    "soft-delete": {
      "success": "Đäşĥþőäřđ {{name}} mővęđ ŧő Ŗęčęŉŧľy đęľęŧęđ"
    }
  },
  "clipboard-button": {
    "inline-toast": {
      "success": "Cőpįęđ"
    }
  },
  "command-palette": {
    "action": {
      "change-theme": "Cĥäŉģę ŧĥęmę...",
      "dark-theme": "Đäřĸ",
      "light-theme": "Ŀįģĥŧ"
    },
    "empty-state": {
      "message": "Ńő řęşūľŧş ƒőūŉđ"
    },
    "search-box": {
      "placeholder": "Ŝęäřčĥ őř ĵūmp ŧő..."
    },
    "section": {
      "actions": "Åčŧįőŉş",
      "dashboard-search-results": "Đäşĥþőäřđş",
      "folder-search-results": "Főľđęřş",
      "pages": "Päģęş",
      "preferences": "Přęƒęřęŉčęş",
      "recent-dashboards": "Ŗęčęŉŧ đäşĥþőäřđş"
    }
  },
  "common": {
    "locale": {
      "default": "Đęƒäūľŧ"
    },
    "save": "Ŝävę"
  },
  "connections": {
    "connect-data": {
      "category-header-label": "Đäŧä şőūřčęş",
      "empty-message": "Ńő řęşūľŧş mäŧčĥįŉģ yőūř qūęřy ŵęřę ƒőūŉđ"
    },
    "search": {
      "placeholder": "Ŝęäřčĥ äľľ"
    }
  },
  "correlations": {
    "add-new": "Åđđ ŉęŵ",
    "alert": {
      "error-message": "Åŉ ūŉĸŉőŵŉ ęřřőř őččūřřęđ ŵĥįľę ƒęŧčĥįŉģ čőřřęľäŧįőŉ đäŧä. Pľęäşę ŧřy äģäįŉ.",
      "title": "Ēřřőř ƒęŧčĥįŉģ čőřřęľäŧįőŉ đäŧä"
    },
    "basic-info-form": {
      "description-description": "Øpŧįőŉäľ đęşčřįpŧįőŉ ŵįŧĥ mőřę įŉƒőřmäŧįőŉ äþőūŧ ŧĥę ľįŉĸ",
      "description-label": "Đęşčřįpŧįőŉ",
      "label-description": "Ŧĥįş ŉämę ŵįľľ þę ūşęđ äş ŧĥę ľäþęľ ƒőř ŧĥę čőřřęľäŧįőŉ. Ŧĥįş ŵįľľ şĥőŵ äş þūŧŧőŉ ŧęχŧ, ä męŉū įŧęm, őř ĥővęř ŧęχŧ őŉ ä ľįŉĸ.",
      "label-label": "Ŀäþęľ",
      "label-placeholder": "ę.ģ. Ŧęmpő ŧřäčęş",
      "label-required": "Ŧĥįş ƒįęľđ įş řęqūįřęđ.",
      "sub-text": "<0>Đęƒįŉę ŧęχŧ ŧĥäŧ ŵįľľ đęşčřįþę ŧĥę čőřřęľäŧįőŉ.</0>",
      "title": "Đęƒįŉę čőřřęľäŧįőŉ ľäþęľ (Ŝŧęp 1 őƒ 3)"
    },
    "empty-state": {
      "button-title": "Åđđ čőřřęľäŧįőŉ",
      "pro-tip": "Ÿőū čäŉ äľşő đęƒįŉę čőřřęľäŧįőŉş vįä đäŧäşőūřčę přővįşįőŉįŉģ",
      "title": "Ÿőū ĥävęŉ'ŧ đęƒįŉęđ äŉy čőřřęľäŧįőŉş yęŧ"
    },
    "list": {
      "delete": "đęľęŧę čőřřęľäŧįőŉ",
      "label": "Ŀäþęľ",
      "loading": "ľőäđįŉģ...",
      "read-only": "Ŗęäđ őŉľy",
      "source": "Ŝőūřčę",
      "target": "Ŧäřģęŧ"
    },
    "navigation-form": {
      "add-button": "Åđđ",
      "back-button": "ßäčĸ",
      "next-button": "Ńęχŧ",
      "save-button": "Ŝävę"
    },
    "page-content": "Ŧő ęŉäþľę Cőřřęľäŧįőŉş, äđđ įŧ įŉ ŧĥę Ğřäƒäŉä čőŉƒįģ:",
    "page-heading": "Cőřřęľäŧįőŉş äřę đįşäþľęđ",
    "query-editor": {
      "control-rules": "Ŧĥę şęľęčŧęđ ŧäřģęŧ đäŧä şőūřčę mūşŧ ęχpőřŧ ä qūęřy ęđįŧőř.",
      "data-source-text": "Pľęäşę şęľęčŧ ä ŧäřģęŧ đäŧä şőūřčę ƒįřşŧ.",
      "data-source-title": "Ńő đäŧä şőūřčę şęľęčŧęđ",
      "error-text": "Ŧĥę şęľęčŧęđ đäŧä şőūřčę čőūľđ ŉőŧ þę ľőäđęđ.",
      "error-title": "Ēřřőř ľőäđįŉģ đäŧä şőūřčę",
      "loading": "Ŀőäđįŉģ qūęřy ęđįŧőř...",
      "query-description": "Đęƒįŉę ŧĥę qūęřy ŧĥäŧ įş řūŉ ŵĥęŉ ŧĥę ľįŉĸ įş čľįčĸęđ. Ÿőū čäŉ ūşę <2>väřįäþľęş</2> ŧő äččęşş şpęčįƒįč ƒįęľđ väľūęş.",
      "query-editor-title": "Đäŧä şőūřčę đőęş ŉőŧ ęχpőřŧ ä qūęřy ęđįŧőř.",
      "query-label": "Qūęřy"
    },
    "source-form": {
      "control-required": "Ŧĥįş ƒįęľđ įş řęqūįřęđ.",
      "description": "Ÿőū ĥävę ūşęđ ƒőľľőŵįŉģ väřįäþľęş įŉ ŧĥę ŧäřģęŧ qūęřy: <1></1><2></2>Å đäŧä pőįŉŧ ŉęęđş ŧő přővįđę väľūęş ŧő äľľ väřįäþľęş äş ƒįęľđş őř äş ŧřäŉşƒőřmäŧįőŉş őūŧpūŧ ŧő mäĸę ŧĥę čőřřęľäŧįőŉ þūŧŧőŉ äppęäř įŉ ŧĥę vįşūäľįžäŧįőŉ.<4></4>Ńőŧę: Ńőŧ ęvęřy väřįäþľę ŉęęđş ŧő þę ęχpľįčįŧľy đęƒįŉęđ þęľőŵ. Å ŧřäŉşƒőřmäŧįőŉ şūčĥ äş <7>ľőģƒmŧ</7> ŵįľľ čřęäŧę väřįäþľęş ƒőř ęvęřy ĸęy/väľūę päįř.",
      "heading": "Väřįäþľęş ūşęđ įŉ ŧĥę ŧäřģęŧ qūęřy",
      "results-description": "Ŧĥę ľįŉĸ ŵįľľ þę şĥőŵŉ ŉęχŧ ŧő ŧĥę väľūę őƒ ŧĥįş ƒįęľđ",
      "results-label": "Ŗęşūľŧş ƒįęľđ",
      "results-required": "Ŧĥįş ƒįęľđ įş řęqūįřęđ.",
      "source-description": "Ŗęşūľŧş ƒřőm şęľęčŧęđ şőūřčę đäŧä şőūřčę ĥävę ľįŉĸş đįşpľäyęđ įŉ ŧĥę päŉęľ",
      "source-label": "Ŝőūřčę",
      "sub-text": "<0>Đęƒįŉę ŵĥäŧ đäŧä şőūřčę ŵįľľ đįşpľäy ŧĥę čőřřęľäŧįőŉ, äŉđ ŵĥäŧ đäŧä ŵįľľ řępľäčę přęvįőūşľy đęƒįŉęđ väřįäþľęş.</0>",
      "title": "Cőŉƒįģūřę ŧĥę đäŧä şőūřčę ŧĥäŧ ŵįľľ ľįŉĸ ŧő {{dataSourceName}} (Ŝŧęp 3 őƒ 3)"
    },
    "sub-title": "Đęƒįŉę ĥőŵ đäŧä ľįvįŉģ įŉ đįƒƒęřęŉŧ đäŧä şőūřčęş řęľäŧęş ŧő ęäčĥ őŧĥęř. Ŗęäđ mőřę įŉ ŧĥę <2>đőčūmęŉŧäŧįőŉ<1></1></2>",
    "target-form": {
      "control-rules": "Ŧĥįş ƒįęľđ įş řęqūįřęđ.",
      "sub-text": "<0>Đęƒįŉę ŵĥäŧ đäŧä şőūřčę ŧĥę čőřřęľäŧįőŉ ŵįľľ ľįŉĸ ŧő, äŉđ ŵĥäŧ qūęřy ŵįľľ řūŉ ŵĥęŉ ŧĥę čőřřęľäŧįőŉ įş čľįčĸęđ.</0>",
      "target-description": "Ŝpęčįƒy ŵĥįčĥ đäŧä şőūřčę įş qūęřįęđ ŵĥęŉ ŧĥę ľįŉĸ įş čľįčĸęđ",
      "target-label": "Ŧäřģęŧ",
      "title": "Ŝęŧūp ŧĥę ŧäřģęŧ ƒőř ŧĥę čőřřęľäŧįőŉ (Ŝŧęp 2 őƒ 3)"
    },
    "trans-details": {
      "logfmt-description": "Päřşę přővįđęđ ƒįęľđ ŵįŧĥ ľőģƒmŧ ŧő ģęŧ väřįäþľęş",
      "logfmt-label": "Ŀőģƒmŧ",
      "regex-description": "Fįęľđ ŵįľľ þę päřşęđ ŵįŧĥ řęģęχ. Ůşę ŉämęđ čäpŧūřę ģřőūpş ŧő řęŧūřŉ mūľŧįpľę väřįäþľęş, őř ä şįŉģľę ūŉŉämęđ čäpŧūřę ģřőūp ŧő äđđ väřįäþľę ŧő ŉämęđ mäp väľūę. Ŗęģęχ įş čäşę įŉşęŉşįŧįvę.",
      "regex-expression": "Ůşę čäpŧūřę ģřőūpş ŧő ęχŧřäčŧ ä pőřŧįőŉ őƒ ŧĥę ƒįęľđ.",
      "regex-label": "Ŗęģūľäř ęχpřęşşįőŉ",
      "regex-map-values": "Đęƒįŉęş ŧĥę ŉämę őƒ ŧĥę väřįäþľę įƒ ŧĥę čäpŧūřę ģřőūp įş ŉőŧ ŉämęđ."
    },
    "transform": {
      "add-button": "Åđđ ŧřäŉşƒőřmäŧįőŉ",
      "heading": "Ŧřäŉşƒőřmäŧįőŉş",
      "no-transform": "Ńő ŧřäŉşƒőřmäŧįőŉş đęƒįŉęđ."
    },
    "transform-row": {
      "expression-label": "Ēχpřęşşįőŉ",
      "expression-required": "Pľęäşę đęƒįŉę äŉ ęχpřęşşįőŉ",
      "expression-tooltip": "Ŗęqūįřęđ ƒőř řęģūľäř ęχpřęşşįőŉ. Ŧĥę ęχpřęşşįőŉ ŧĥę ŧřäŉşƒőřmäŧįőŉ ŵįľľ ūşę. Ŀőģƒmŧ đőęş ŉőŧ ūşę ƒūřŧĥęř şpęčįƒįčäŧįőŉş.",
      "field-input": "ƒįęľđ",
      "field-label": "Fįęľđ",
      "field-tooltip": "Øpŧįőŉäľ. Ŧĥę ƒįęľđ ŧő ŧřäŉşƒőřm. Ĩƒ ŉőŧ şpęčįƒįęđ, ŧĥę ŧřäŉşƒőřmäŧįőŉ ŵįľľ þę äppľįęđ ŧő ŧĥę řęşūľŧş ƒįęľđ.",
      "map-value-label": "Mäp väľūę",
      "map-value-tooltip": "Øpŧįőŉäľ. Đęƒįŉęş ŧĥę ŉämę őƒ ŧĥę väřįäþľę. Ŧĥįş įş čūřřęŉŧľy őŉľy väľįđ ƒőř řęģūľäř ęχpřęşşįőŉş ŵįŧĥ ä şįŉģľę, ūŉŉämęđ čäpŧūřę ģřőūp.",
      "remove-button": "Ŗęmővę",
      "remove-tooltip": "Ŗęmővę ŧřäŉşƒőřmäŧįőŉ",
      "transform-required": "Pľęäşę şęľęčŧ ä ŧřäŉşƒőřmäŧįőŉ ŧypę",
      "type-label": "Ŧypę",
      "type-tooltip": "Ŧĥę ŧypę őƒ ŧřäŉşƒőřmäŧįőŉ ŧĥäŧ ŵįľľ þę äppľįęđ ŧő ŧĥę şőūřčę đäŧä."
    }
  },
  "dashboard": {
    "add-menu": {
      "import": "Ĩmpőřŧ ƒřőm ľįþřäřy",
      "paste-panel": "Päşŧę päŉęľ",
      "row": "Ŗőŵ",
      "visualization": "Vįşūäľįžäŧįőŉ",
      "widget": "Ŵįđģęŧ"
    },
    "alert-rules-drawer": {
      "redirect-link": "Ŀįşŧ įŉ Ğřäƒäŉä Åľęřŧįŉģ",
      "subtitle": "Åľęřŧ řūľęş řęľäŧęđ ŧő ŧĥįş đäşĥþőäřđ"
    },
    "empty": {
      "add-library-panel-body": "Åđđ vįşūäľįžäŧįőŉş ŧĥäŧ äřę şĥäřęđ ŵįŧĥ őŧĥęř đäşĥþőäřđş.",
      "add-library-panel-button": "Åđđ ľįþřäřy päŉęľ",
      "add-library-panel-header": "Ĩmpőřŧ päŉęľ",
      "add-visualization-body": "Ŝęľęčŧ ä đäŧä şőūřčę äŉđ ŧĥęŉ qūęřy äŉđ vįşūäľįžę yőūř đäŧä ŵįŧĥ čĥäřŧş, şŧäŧş äŉđ ŧäþľęş őř čřęäŧę ľįşŧş, mäřĸđőŵŉş äŉđ őŧĥęř ŵįđģęŧş.",
      "add-visualization-button": "Åđđ vįşūäľįžäŧįőŉ",
      "add-visualization-header": "Ŝŧäřŧ yőūř ŉęŵ đäşĥþőäřđ þy äđđįŉģ ä vįşūäľįžäŧįőŉ",
      "add-widget-body": "Cřęäŧę ľįşŧş, mäřĸđőŵŉş äŉđ őŧĥęř ŵįđģęŧş",
      "add-widget-button": "Åđđ ŵįđģęŧ",
      "add-widget-header": "Åđđ ä ŵįđģęŧ",
      "import-a-dashboard-body": "Ĩmpőřŧ đäşĥþőäřđş ƒřőm ƒįľęş őř <1>ģřäƒäŉä.čőm</1>.",
      "import-a-dashboard-header": "Ĩmpőřŧ ä đäşĥþőäřđ",
      "import-dashboard-button": "Ĩmpőřŧ đäşĥþőäřđ"
    },
    "inspect": {
      "data-tab": "Đäŧä",
      "error-tab": "Ēřřőř",
      "json-tab": "ĴŜØŃ",
      "meta-tab": "Męŧä đäŧä",
      "query-tab": "Qūęřy",
      "stats-tab": "Ŝŧäŧş",
      "subtitle": "{{queryCount}} qūęřįęş ŵįŧĥ ŧőŧäľ qūęřy ŧįmę őƒ {{formatted}}",
      "title": "Ĩŉşpęčŧ: {{panelTitle}}"
    },
    "inspect-data": {
      "data-options": "Đäŧä őpŧįőŉş",
      "dataframe-aria-label": "Ŝęľęčŧ đäŧäƒřämę",
      "dataframe-label": "Ŝĥőŵ đäŧä ƒřämę",
      "download-csv": "Đőŵŉľőäđ CŜV",
      "download-excel-description": "Åđđş ĥęäđęř ŧő CŜV ƒőř ūşę ŵįŧĥ Ēχčęľ",
      "download-excel-label": "Đőŵŉľőäđ ƒőř Ēχčęľ",
      "download-logs": "Đőŵŉľőäđ ľőģş",
      "download-service": "Đőŵŉľőäđ şęřvįčę ģřäpĥ",
      "download-traces": "Đőŵŉľőäđ ŧřäčęş",
      "excel-header": "Ēχčęľ ĥęäđęř",
      "formatted": "Főřmäŧŧęđ đäŧä",
      "formatted-data-description": "Ŧäþľę đäŧä įş ƒőřmäŧŧęđ ŵįŧĥ őpŧįőŉş đęƒįŉęđ įŉ ŧĥę Fįęľđ äŉđ Øvęřřįđę ŧäþş.",
      "formatted-data-label": "Főřmäŧŧęđ đäŧä",
      "panel-transforms": "Päŉęľ ŧřäŉşƒőřmş",
      "series-to-columns": "Ŝęřįęş ĵőįŉęđ þy ŧįmę",
      "transformation": "Ŝęřįęş ĵőįŉęđ þy ŧįmę",
      "transformations-description": "Ŧäþľę đäŧä įş đįşpľäyęđ ŵįŧĥ ŧřäŉşƒőřmäŧįőŉş đęƒįŉęđ įŉ ŧĥę päŉęľ Ŧřäŉşƒőřm ŧäþ.",
      "transformations-label": "Åppľy päŉęľ ŧřäŉşƒőřmäŧįőŉş"
    },
    "inspect-json": {
      "dataframe-description": "Ŗäŵ đäŧä ŵįŧĥőūŧ ŧřäŉşƒőřmäŧįőŉş äŉđ ƒįęľđ čőŉƒįģ äppľįęđ. ",
      "dataframe-label": "ĐäŧäFřämę ĴŜØŃ (ƒřőm Qūęřy)",
      "panel-data-description": "Ŧĥę řäŵ mőđęľ päşşęđ ŧő ŧĥę päŉęľ vįşūäľįžäŧįőŉ",
      "panel-data-label": "Päŉęľ đäŧä",
      "panel-json-description": "Ŧĥę mőđęľ şävęđ įŉ ŧĥę đäşĥþőäřđ ĴŜØŃ ŧĥäŧ čőŉƒįģūřęş ĥőŵ ęvęřyŧĥįŉģ ŵőřĸş.",
      "panel-json-label": "Päŉęľ ĴŜØŃ",
      "select-source": "Ŝęľęčŧ şőūřčę",
      "unknown": "Ůŉĸŉőŵŉ Øþĵęčŧ: {{show}}"
    },
    "inspect-meta": {
      "no-inspector": "Ńő Męŧäđäŧä Ĩŉşpęčŧőř"
    },
    "inspect-stats": {
      "data-title": "Đäŧä şőūřčę şŧäŧş",
      "data-traceids": "Ŧřäčę ĨĐş",
      "processing-time": "Đäŧä přőčęşşįŉģ ŧįmę",
      "queries": "Ńūmþęř őƒ qūęřįęş",
      "request-time": "Ŧőŧäľ řęqūęşŧ ŧįmę",
      "rows": "Ŧőŧäľ ŉūmþęř řőŵş",
      "table-title": "Ŝŧäŧş"
    },
    "toolbar": {
      "add": "Åđđ",
      "alert-rules": "Åľęřŧ řūľęş",
      "mark-favorite": "Mäřĸ äş ƒävőřįŧę",
      "open-original": "Øpęŉ őřįģįŉäľ đäşĥþőäřđ",
      "playlist-next": "Ğő ŧő ŉęχŧ đäşĥþőäřđ",
      "playlist-previous": "Ğő ŧő přęvįőūş đäşĥþőäřđ",
      "playlist-stop": "Ŝŧőp pľäyľįşŧ",
      "refresh": "Ŗęƒřęşĥ đäşĥþőäřđ",
      "save": "Ŝävę đäşĥþőäřđ",
      "settings": "Đäşĥþőäřđ şęŧŧįŉģş",
      "share": "Ŝĥäřę đäşĥþőäřđ",
      "share-button": "Ŝĥäřę",
      "unmark-favorite": "Ůŉmäřĸ äş ƒävőřįŧę"
    },
    "validation": {
      "invalid-dashboard-id": "Cőūľđ ŉőŧ ƒįŉđ ä väľįđ Ğřäƒäŉä.čőm ĨĐ",
      "invalid-json": "Ńőŧ väľįđ ĴŜØŃ",
      "tags-expected-array": "ŧäģş ęχpęčŧęđ äřřäy",
      "tags-expected-strings": "ŧäģş ęχpęčŧęđ äřřäy őƒ şŧřįŉģş"
    }
  },
  "dashboard-import": {
    "file-dropzone": {
      "primary-text": "Ůpľőäđ đäşĥþőäřđ ĴŜØŃ ƒįľę",
      "secondary-text": "Đřäģ äŉđ đřőp ĥęřę őř čľįčĸ ŧő þřőŵşę"
    },
    "form-actions": {
      "cancel": "Cäŉčęľ",
      "load": "Ŀőäđ"
    },
    "gcom-field": {
      "label": "Fįŉđ äŉđ įmpőřŧ đäşĥþőäřđş ƒőř čőmmőŉ äppľįčäŧįőŉş äŧ <1></1>",
      "load-button": "Ŀőäđ",
      "placeholder": "Ğřäƒäŉä.čőm đäşĥþőäřđ ŮŖĿ őř ĨĐ",
      "validation-required": "Å Ğřäƒäŉä đäşĥþőäřđ ŮŖĿ őř ĨĐ įş řęqūįřęđ"
    },
    "json-field": {
      "label": "Ĩmpőřŧ vįä đäşĥþőäřđ ĴŜØŃ mőđęľ",
      "validation-required": "Ńęęđ ä đäşĥþőäřđ ĴŜØŃ mőđęľ"
    }
  },
  "dashboard-links": {
    "empty-state": {
      "button-title": "Åđđ đäşĥþőäřđ ľįŉĸ",
      "info-box-content": "Đäşĥþőäřđ ľįŉĸş äľľőŵ yőū ŧő pľäčę ľįŉĸş ŧő őŧĥęř đäşĥþőäřđş äŉđ ŵęþ şįŧęş đįřęčŧľy þęľőŵ ŧĥę đäşĥþőäřđ ĥęäđęř. <2>Ŀęäřŉ mőřę</2>",
      "title": "Ŧĥęřę äřę ŉő đäşĥþőäřđ ľįŉĸş äđđęđ yęŧ"
    }
  },
  "dashboard-settings": {
    "annotations": {
      "title": "Åŉŉőŧäŧįőŉş"
    },
    "dashboard-delete-button": "Đęľęŧę đäşĥþőäřđ",
    "dashboard-delete-modal": {
      "confirmation-text": "Đęľęŧę",
      "delete-button": "Đęľęŧę",
      "text": "Đő yőū ŵäŉŧ ŧő đęľęŧę ŧĥįş đäşĥþőäřđ?",
      "title": "Đęľęŧę"
    },
    "general": {
      "auto-refresh-description": "Đęƒįŉę ŧĥę äūŧő řęƒřęşĥ įŉŧęřväľş ŧĥäŧ şĥőūľđ þę äväįľäþľę įŉ ŧĥę äūŧő řęƒřęşĥ ľįşŧ. Ůşę ŧĥę ƒőřmäŧ '5ş' ƒőř şęčőŉđş, '1m' ƒőř mįŉūŧęş, '1ĥ' ƒőř ĥőūřş, äŉđ '1đ' ƒőř đäyş (ę.ģ.: '5ş,10ş,30ş,1m,5m,15m,30m,1ĥ,2ĥ,1đ').",
      "auto-refresh-label": "Åūŧő řęƒřęşĥ",
      "description-label": "Đęşčřįpŧįőŉ",
      "editable-description": "Ŝęŧ ŧő řęäđ-őŉľy ŧő đįşäþľę äľľ ęđįŧįŉģ. Ŗęľőäđ ŧĥę đäşĥþőäřđ ƒőř čĥäŉģęş ŧő ŧäĸę ęƒƒęčŧ",
      "editable-label": "Ēđįŧäþľę",
      "folder-label": "Főľđęř",
      "panel-options-graph-tooltip-description": "Cőŉŧřőľş ŧőőľŧįp äŉđ ĥővęř ĥįģĥľįģĥŧ þęĥävįőř äčřőşş đįƒƒęřęŉŧ päŉęľş. Ŗęľőäđ ŧĥę đäşĥþőäřđ ƒőř čĥäŉģęş ŧő ŧäĸę ęƒƒęčŧ",
      "panel-options-graph-tooltip-label": "Ğřäpĥ ŧőőľŧįp",
      "panel-options-label": "Päŉęľ őpŧįőŉş",
      "panels-preload-description": "Ŵĥęŉ ęŉäþľęđ äľľ päŉęľş ŵįľľ şŧäřŧ ľőäđįŉģ äş şőőŉ äş ŧĥę đäşĥþőäřđ ĥäş þęęŉ ľőäđęđ.",
      "panels-preload-label": "Přęľőäđ päŉęľş",
      "tags-label": "Ŧäģş",
      "title": "Ğęŉęřäľ",
      "title-label": "Ŧįŧľę"
    },
    "json-editor": {
      "save-button": "Ŝävę čĥäŉģęş",
      "subtitle": "Ŧĥę ĴŜØŃ mőđęľ þęľőŵ įş ŧĥę đäŧä şŧřūčŧūřę ŧĥäŧ đęƒįŉęş ŧĥę đäşĥþőäřđ. Ŧĥįş įŉčľūđęş đäşĥþőäřđ şęŧŧįŉģş, päŉęľ şęŧŧįŉģş, ľäyőūŧ, qūęřįęş, äŉđ şő őŉ.",
      "title": "ĴŜØŃ Mőđęľ"
    },
    "links": {
      "title": "Ŀįŉĸş"
    },
    "permissions": {
      "title": "Pęřmįşşįőŉş"
    },
    "provisioned-delete-modal": {
      "confirm-button": "ØĶ",
      "text-1": "Ŧĥįş đäşĥþőäřđ įş mäŉäģęđ þy Ğřäƒäŉä přővįşįőŉįŉģ äŉđ čäŉŉőŧ þę đęľęŧęđ. Ŗęmővę ŧĥę đäşĥþőäřđ ƒřőm ŧĥę čőŉƒįģ ƒįľę ŧő đęľęŧę įŧ.",
      "text-2": "Ŝęę ģřäƒäŉä đőčūmęŉŧäŧįőŉ ƒőř mőřę įŉƒőřmäŧįőŉ äþőūŧ přővįşįőŉįŉģ. ",
      "text-3": "Fįľę päŧĥ: {{provisionedId}}",
      "text-link": "Ğő ŧő đőčş päģę",
      "title": "Cäŉŉőŧ đęľęŧę přővįşįőŉęđ đäşĥþőäřđ"
    },
    "settings": {
      "title": "Ŝęŧŧįŉģş"
    },
    "time-picker": {
      "hide-time-picker": "Ħįđę ŧįmę pįčĸęř",
      "now-delay-description": "Ēχčľūđę řęčęŉŧ đäŧä ŧĥäŧ mäy þę įŉčőmpľęŧę.",
      "now-delay-label": "Ńőŵ đęľäy",
      "refresh-live-dashboards-description": "Cőŉŧįŉūőūşľy řę-đřäŵ päŉęľş ŵĥęřę ŧĥę ŧįmę řäŉģę řęƒęřęŉčęş 'ŉőŵ'",
      "refresh-live-dashboards-label": "Ŗęƒřęşĥ ľįvę đäşĥþőäřđş",
      "time-options-label": "Ŧįmę őpŧįőŉş",
      "time-zone-label": "Ŧįmę žőŉę",
      "week-start-label": "Ŵęęĸ şŧäřŧ"
    },
    "variables": {
      "title": "Väřįäþľęş"
    },
    "versions": {
      "title": "Vęřşįőŉş"
    }
  },
  "dashboards": {
    "settings": {
      "variables": {
        "dependencies": {
          "button": "Ŝĥőŵ đępęŉđęŉčįęş",
          "title": "Đępęŉđęŉčįęş"
        }
      }
    }
  },
  "data-source-list": {
    "empty-state": {
      "button-title": "Åđđ đäŧä şőūřčę",
      "pro-tip": "Ÿőū čäŉ äľşő đęƒįŉę đäŧä şőūřčęş ŧĥřőūģĥ čőŉƒįģūřäŧįőŉ ƒįľęş. <2>Ŀęäřŉ mőřę</2>",
      "title": "Ńő đäŧä şőūřčęş đęƒįŉęđ"
    }
  },
  "data-source-picker": {
    "add-new-data-source": "Cőŉƒįģūřę ä ŉęŵ đäŧä şőūřčę",
    "built-in-list": {
      "description-dashboard": "Ŗęūşę qūęřy řęşūľŧş ƒřőm őŧĥęř vįşūäľįžäŧįőŉş",
      "description-grafana": "Đįşčővęř vįşūäľįžäŧįőŉş ūşįŉģ mőčĸ đäŧä",
      "description-mixed": "Ůşę mūľŧįpľę đäŧä şőūřčęş"
    },
    "list": {
      "no-data-source-message": "Ńő đäŧä şőūřčęş ƒőūŉđ"
    },
    "modal": {
      "configure-new-data-source": "Øpęŉ ä ŉęŵ ŧäþ äŉđ čőŉƒįģūřę ä đäŧä şőūřčę",
      "input-placeholder": "Ŝęľęčŧ đäŧä şőūřčę",
      "title": "Ŝęľęčŧ đäŧä şőūřčę"
    },
    "open-advanced-button": "Øpęŉ äđväŉčęđ đäŧä şőūřčę pįčĸęř"
  },
  "data-sources": {
    "datasource-add-button": {
      "label": "Åđđ ŉęŵ đäŧä şőūřčę"
    },
    "empty-state": {
      "message": "Ńő đäŧä şőūřčęş ƒőūŉđ"
    }
  },
  "Description": "Đęşčřįpŧįőŉ",
  "explore": {
    "add-to-dashboard": "Åđđ ŧő đäşĥþőäřđ",
    "add-to-library-modal": {
      "auto-star": "Åūŧő-şŧäř ŧĥįş qūęřy ŧő äđđ įŧ ŧő yőūř şŧäřřęđ ľįşŧ įŉ ŧĥę Qūęřy Ŀįþřäřy.",
      "data-source-name": "Đäŧä şőūřčę ŉämę",
      "data-source-type": "Đäŧä şőūřčę ŧypę",
      "description": "Đęşčřįpŧįőŉ",
      "info": "Ÿőū'řę äþőūŧ ŧő şävę ŧĥįş qūęřy. Øŉčę şävęđ, yőū čäŉ ęäşįľy äččęşş įŧ įŉ ŧĥę Qūęřy Ŀįþřäřy ŧäþ ƒőř ƒūŧūřę ūşę äŉđ řęƒęřęŉčę.",
      "query": "Qūęřy",
      "title": "Åđđ qūęřy ŧő Qūęřy Ŀįþřäřy",
      "visibility": "Vįşįþįľįŧy"
    },
    "logs": {
      "maximum-pinned-logs": "Mäχįmūm őƒ {{PINNED_LOGS_LIMIT}} pįŉŉęđ ľőģş řęäčĥęđ. Ůŉpįŉ ä ľőģ ŧő äđđ äŉőŧĥęř.",
      "no-logs-found": "Ńő ľőģş ƒőūŉđ.",
      "scan-for-older-logs": "Ŝčäŉ ƒőř őľđęř ľőģş",
      "stop-scan": "Ŝŧőp şčäŉ"
    },
    "query-library": {
<<<<<<< HEAD
      "add-edit-description": "Åđđ/ęđįŧ đęşčřįpŧįőŉ",
=======
>>>>>>> 783ff715
      "cancel": "Cäŉčęľ",
      "default-description": "Pūþľįč",
      "delete-query": "Đęľęŧę qūęřy",
      "delete-query-text": "Ÿőū'řę äþőūŧ ŧő řęmővę ŧĥįş qūęřy ƒřőm ŧĥę qūęřy ľįþřäřy. Ŧĥįş äčŧįőŉ čäŉŉőŧ þę ūŉđőŉę. Đő yőū ŵäŉŧ ŧő čőŉŧįŉūę?",
      "delete-query-title": "Đęľęŧę qūęřy",
      "private": "Přįväŧę",
      "public": "Pūþľįč",
      "query-deleted": "Qūęřy đęľęŧęđ",
<<<<<<< HEAD
      "query-template-add-error": "Ēřřőř äŧŧęmpŧįŉģ ŧő äđđ ŧĥįş qūęřy ŧő ŧĥę ľįþřäřy",
      "query-template-added": "Qūęřy ŧęmpľäŧę şūččęşşƒūľľy äđđęđ ŧő ŧĥę ľįþřäřy",
      "query-template-edit-error": "Ēřřőř äŧŧęmpŧįŉģ ŧő ęđįŧ ŧĥįş qūęřy",
      "query-template-edited": "Qūęřy ŧęmpľäŧę şūččęşşƒūľľy ęđįŧęđ",
=======
      "query-template-added": "Qūęřy ŧęmpľäŧę şūččęşşƒūľľy äđđęđ ŧő ŧĥę ľįþřäřy",
      "query-template-error": "Ēřřőř äŧŧęmpŧįŉģ ŧő äđđ ŧĥįş qūęřy ŧő ŧĥę ľįþřäřy",
>>>>>>> 783ff715
      "save": "Ŝävę"
    },
    "rich-history": {
      "close-tooltip": "Cľőşę qūęřy ĥįşŧőřy",
      "datasource-a-z": "Đäŧä şőūřčę Å-Ż",
      "datasource-z-a": "Đäŧä şőūřčę Ż-Å",
      "newest-first": "Ńęŵęşŧ ƒįřşŧ",
      "oldest-first": "Øľđęşŧ ƒįřşŧ",
      "query-history": "Qūęřy ĥįşŧőřy",
      "query-library": "Qūęřy ľįþřäřy",
      "settings": "Ŝęŧŧįŉģş",
      "starred": "Ŝŧäřřęđ"
    },
    "rich-history-card": {
      "add-comment-form": "Åđđ čőmmęŉŧ ƒőřm",
      "add-comment-tooltip": "Åđđ čőmmęŉŧ",
      "add-to-library": "Åđđ ŧő ľįþřäřy",
      "cancel": "Cäŉčęľ",
      "confirm-delete": "Đęľęŧę",
      "copy-query-tooltip": "Cőpy qūęřy ŧő čľįpþőäřđ",
      "copy-shortened-link-tooltip": "Cőpy şĥőřŧęŉęđ ľįŉĸ ŧő čľįpþőäřđ",
      "datasource-icon-label": "Đäŧä şőūřčę įčőŉ",
      "datasource-name-label": "Đäŧä şőūřčę ŉämę",
      "datasource-not-exist": "Đäŧä şőūřčę đőęş ŉőŧ ęχįşŧ äŉymőřę",
      "delete-query-confirmation-title": "Đęľęŧę",
      "delete-query-title": "Đęľęŧę qūęřy",
      "delete-query-tooltip": "Đęľęŧę qūęřy",
      "delete-starred-query-confirmation-text": "Åřę yőū şūřę yőū ŵäŉŧ ŧő pęřmäŉęŉŧľy đęľęŧę yőūř şŧäřřęđ qūęřy?",
      "edit-comment-tooltip": "Ēđįŧ čőmmęŉŧ",
      "optional-description": "Åŉ őpŧįőŉäľ đęşčřįpŧįőŉ őƒ ŵĥäŧ ŧĥę qūęřy đőęş.",
      "query-comment-label": "Qūęřy čőmmęŉŧ",
      "query-text-label": "Qūęřy ŧęχŧ",
      "save-comment": "Ŝävę čőmmęŉŧ",
      "star-query-tooltip": "Ŝŧäř qūęřy",
      "unstar-query-tooltip": "Ůŉşŧäř qūęřy",
      "update-comment-form": "Ůpđäŧę čőmmęŉŧ ƒőřm"
    },
    "rich-history-container": {
      "loading": "Ŀőäđįŉģ..."
    },
    "rich-history-notification": {
      "query-copied": "Qūęřy čőpįęđ ŧő čľįpþőäřđ",
      "query-deleted": "Qūęřy đęľęŧęđ"
    },
    "rich-history-queries-tab": {
      "displaying-partial-queries": "Đįşpľäyįŉģ {{ count }} qūęřįęş",
      "displaying-queries": "{{ count }} qūęřįęş",
      "filter-aria-label": "Fįľŧęř qūęřįęş ƒőř đäŧä şőūřčęş(ş)",
      "filter-history": "Fįľŧęř ĥįşŧőřy",
      "filter-placeholder": "Fįľŧęř qūęřįęş ƒőř đäŧä şőūřčęş(ş)",
      "history-local": "Ŧĥę ĥįşŧőřy įş ľőčäľ ŧő yőūř þřőŵşęř äŉđ įş ŉőŧ şĥäřęđ ŵįŧĥ őŧĥęřş.",
      "loading": "Ŀőäđįŉģ...",
      "loading-results": "Ŀőäđįŉģ řęşūľŧş...",
      "search-placeholder": "Ŝęäřčĥ qūęřįęş",
      "showing-queries": "Ŝĥőŵįŉģ {{ shown }} őƒ {{ total }} <0>Ŀőäđ mőřę</0>",
      "sort-aria-label": "Ŝőřŧ qūęřįęş",
      "sort-placeholder": "Ŝőřŧ qūęřįęş þy"
    },
    "rich-history-settings-tab": {
      "alert-info": "Ğřäƒäŉä ŵįľľ ĸęęp ęŉŧřįęş ūp ŧő {{optionLabel}}.Ŝŧäřřęđ ęŉŧřįęş ŵőŉ'ŧ þę đęľęŧęđ.",
      "change-default-tab": "Cĥäŉģę ŧĥę đęƒäūľŧ äčŧįvę ŧäþ ƒřőm “Qūęřy ĥįşŧőřy” ŧő “Ŝŧäřřęđ”",
      "clear-history-info": "Đęľęŧę äľľ őƒ yőūř qūęřy ĥįşŧőřy, pęřmäŉęŉŧľy.",
      "clear-query-history": "Cľęäř qūęřy ĥįşŧőřy",
      "clear-query-history-button": "Cľęäř qūęřy ĥįşŧőřy",
      "delete-confirm": "Đęľęŧę",
      "delete-confirm-text": "Åřę yőū şūřę yőū ŵäŉŧ ŧő pęřmäŉęŉŧľy đęľęŧę yőūř qūęřy ĥįşŧőřy?",
      "delete-title": "Đęľęŧę",
      "history-time-span": "Ħįşŧőřy ŧįmę şpäŉ",
      "history-time-span-description": "Ŝęľęčŧ ŧĥę pęřįőđ őƒ ŧįmę ƒőř ŵĥįčĥ Ğřäƒäŉä ŵįľľ şävę yőūř qūęřy ĥįşŧőřy. Ůp ŧő {{MAX_HISTORY_ITEMS}} ęŉŧřįęş ŵįľľ þę şŧőřęđ.",
      "only-show-active-datasource": "Øŉľy şĥőŵ qūęřįęş ƒőř đäŧä şőūřčę čūřřęŉŧľy äčŧįvę įŉ Ēχpľőřę",
      "query-history-deleted": "Qūęřy ĥįşŧőřy đęľęŧęđ",
      "retention-period": {
        "1-week": "1 ŵęęĸ",
        "2-days": "2 đäyş",
        "2-weeks": "2 ŵęęĸş",
        "5-days": "5 đäyş"
      }
    },
    "rich-history-starred-tab": {
      "filter-queries-aria-label": "Fįľŧęř qūęřįęş ƒőř đäŧä şőūřčęş(ş)",
      "filter-queries-placeholder": "Fįľŧęř qūęřįęş ƒőř đäŧä şőūřčęş(ş)",
      "loading": "Ŀőäđįŉģ...",
      "loading-results": "Ŀőäđįŉģ řęşūľŧş...",
      "local-history-message": "Ŧĥę ĥįşŧőřy įş ľőčäľ ŧő yőūř þřőŵşęř äŉđ įş ŉőŧ şĥäřęđ ŵįŧĥ őŧĥęřş.",
      "search-queries-placeholder": "Ŝęäřčĥ qūęřįęş",
      "showing-queries": "Ŝĥőŵįŉģ {{ shown }} őƒ {{ total }} <0>Ŀőäđ mőřę</0>",
      "sort-queries-aria-label": "Ŝőřŧ qūęřįęş",
      "sort-queries-placeholder": "Ŝőřŧ qūęřįęş þy"
    },
    "rich-history-utils": {
      "a-week-ago": "ä ŵęęĸ äģő",
      "days-ago": "{{num}} đäyş äģő",
      "default-from": "ŉőŵ-1ĥ",
      "default-to": "ŉőŵ",
      "today": "ŧőđäy",
      "two-weeks-ago": "ŧŵő ŵęęĸş äģő",
      "yesterday": "yęşŧęřđäy"
    },
    "rich-history-utils-notification": {
      "saving-failed": "Ŝävįŉģ řįčĥ ĥįşŧőřy ƒäįľęđ",
      "update-failed": "Ŗįčĥ Ħįşŧőřy ūpđäŧę ƒäįľęđ"
    },
    "run-query": {
      "left-pane": "Ŀęƒŧ päŉę",
      "right-pane": "Ŗįģĥŧ päŉę",
      "run-query-button": "Ŗūŉ qūęřy",
      "switch-datasource-button": "Ŝŵįŧčĥ đäŧä şőūřčę äŉđ řūŉ qūęřy"
    },
    "secondary-actions": {
      "query-add-button": "Åđđ qūęřy",
      "query-add-button-aria-label": "Åđđ qūęřy",
      "query-history-button": "Qūęřy ĥįşŧőřy",
      "query-history-button-aria-label": "Qūęřy ĥįşŧőřy",
      "query-inspector-button": "Qūęřy įŉşpęčŧőř",
      "query-inspector-button-aria-label": "Qūęřy įŉşpęčŧőř"
    },
    "table": {
      "no-data": "0 şęřįęş řęŧūřŉęđ",
      "title": "Ŧäþľę",
      "title-with-name": "Ŧäþľę - {{name}}"
    },
    "toolbar": {
      "aria-label": "Ēχpľőřę ŧőőľþäř",
      "copy-link": "Cőpy ŮŖĿ",
      "copy-link-abs-time": "Cőpy äþşőľūŧę ŮŖĿ",
      "copy-links-absolute-category": "Ŧįmę-şyŉč ŮŖĿ ľįŉĸş (şĥäřę ŵįŧĥ ŧįmę řäŉģę įŉŧäčŧ)",
      "copy-links-normal-category": "Ńőřmäľ ŮŖĿ ľįŉĸş",
      "copy-shortened-link": "Cőpy şĥőřŧęŉęđ ŮŖĿ",
      "copy-shortened-link-abs-time": "Cőpy äþşőľūŧę şĥőřŧęŉęđ ŮŖĿ",
      "copy-shortened-link-menu": "Øpęŉ čőpy ľįŉĸ őpŧįőŉş",
      "refresh-picker-cancel": "Cäŉčęľ",
      "refresh-picker-run": "Ŗūŉ qūęřy",
      "split-close": " Cľőşę ",
      "split-close-tooltip": "Cľőşę şpľįŧ päŉę",
      "split-narrow": "Ńäřřőŵ päŉę",
      "split-title": "Ŝpľįŧ",
      "split-tooltip": "Ŝpľįŧ ŧĥę päŉę",
      "split-widen": "Ŵįđęŉ päŉę"
    }
  },
  "explore-metrics": {
    "viewBy": "Vįęŵ þy"
  },
  "export": {
    "json": {
      "cancel-button": "Cäŉčęľ",
      "copy-button": "Cőpy ŧő čľįpþőäřđ",
      "download-button": "Đőŵŉľőäđ ƒįľę",
      "download-successful_toast_message": "Ÿőūř ĴŜØŃ ĥäş þęęŉ đőŵŉľőäđęđ",
      "export-externally-label": "Ēχpőřŧ ŧĥę đäşĥþőäřđ ŧő ūşę įŉ äŉőŧĥęř įŉşŧäŉčę",
      "info-text": "Cőpy őř đőŵŉľőäđ ä ĴŜØŃ ƒįľę čőŉŧäįŉįŉģ ŧĥę ĴŜØŃ őƒ yőūř đäşĥþőäřđ",
      "title": "Ŝävę đäşĥþőäřđ ĴŜØŃ"
    },
    "menu": {
      "export-as-json-label": "Ēχpőřŧ",
      "export-as-json-tooltip": "Ēχpőřŧ"
    }
  },
  "folder-picker": {
    "loading": "Ŀőäđįŉģ ƒőľđęřş..."
  },
  "grafana-ui": {
    "drawer": {
      "close": "Cľőşę"
    },
    "modal": {
      "close-tooltip": "Cľőşę"
    },
    "segment-async": {
      "error": "Fäįľęđ ŧő ľőäđ őpŧįőŉş",
      "loading": "Ŀőäđįŉģ őpŧįőŉş...",
      "no-options": "Ńő őpŧįőŉş ƒőūŉđ"
    },
    "select": {
      "no-options-label": "Ńő őpŧįőŉş ƒőūŉđ",
      "placeholder": "Cĥőőşę"
    },
    "spinner": {
      "aria-label": "Ŀőäđįŉģ"
    }
  },
  "graph": {
    "container": {
      "content": "Ŗęŉđęřįŉģ ŧőő mäŉy şęřįęş įŉ ä şįŉģľę päŉęľ mäy įmpäčŧ pęřƒőřmäŉčę äŉđ mäĸę đäŧä ĥäřđęř ŧő řęäđ. Cőŉşįđęř řęƒįŉįŉģ yőūř qūęřįęş.",
      "show-all-series": "Ŝĥőŵ äľľ {{length}}",
      "show-only-series": "Ŝĥőŵįŉģ őŉľy {{MAX_NUMBER_OF_TIME_SERIES}} şęřįęş",
      "title": "Ğřäpĥ"
    }
  },
  "help-modal": {
    "shortcuts-category": {
      "dashboard": "Đäşĥþőäřđ",
      "focused-panel": "Főčūşęđ päŉęľ",
      "global": "Ğľőþäľ",
      "time-range": "Ŧįmę řäŉģę"
    },
    "shortcuts-description": {
      "change-theme": "Cĥäŉģę ŧĥęmę",
      "collapse-all-rows": "Cőľľäpşę äľľ řőŵş",
      "copy-time-range": "Cőpy ŧįmę řäŉģę",
      "dashboard-settings": "Đäşĥþőäřđ şęŧŧįŉģş",
      "duplicate-panel": "Đūpľįčäŧę Päŉęľ",
      "exit-edit/setting-views": "Ēχįŧ ęđįŧ/şęŧŧįŉģ vįęŵş",
      "expand-all-rows": "Ēχpäŉđ äľľ řőŵş",
      "go-to-dashboards": "Ğő ŧő Đäşĥþőäřđş",
      "go-to-explore": "Ğő ŧő Ēχpľőřę",
      "go-to-home-dashboard": "Ğő ŧő Ħőmę Đäşĥþőäřđ",
      "go-to-profile": "Ğő ŧő Přőƒįľę",
      "make-time-range-permanent": "Mäĸę ŧįmę řäŉģę äþşőľūŧę/pęřmäŉęŉŧ",
      "move-time-range-back": "Mővę ŧįmę řäŉģę þäčĸ",
      "move-time-range-forward": "Mővę ŧįmę řäŉģę ƒőřŵäřđ",
      "open-search": "Øpęŉ şęäřčĥ",
      "open-shared-modal": "Øpęŉ Päŉęľ Ŝĥäřę Mőđäľ",
      "paste-time-range": "Päşŧę ŧįmę řäŉģę",
      "refresh-all-panels": "Ŗęƒřęşĥ äľľ päŉęľş",
      "remove-panel": "Ŗęmővę Päŉęľ",
      "save-dashboard": "Ŝävę đäşĥþőäřđ",
      "show-all-shortcuts": "Ŝĥőŵ äľľ ĸęyþőäřđ şĥőřŧčūŧş",
      "toggle-active-mode": "Ŧőģģľę įŉ-äčŧįvę / vįęŵ mőđę",
      "toggle-all-panel-legends": "Ŧőģģľę äľľ päŉęľ ľęģęŉđş",
      "toggle-auto-fit": "Ŧőģģľę äūŧő ƒįŧ päŉęľş (ęχpęřįmęŉŧäľ ƒęäŧūřę)",
      "toggle-exemplars": "Ŧőģģľę ęχęmpľäřş įŉ äľľ päŉęľ",
      "toggle-graph-crosshair": "Ŧőģģľę şĥäřęđ ģřäpĥ čřőşşĥäįř",
      "toggle-kiosk": "Ŧőģģľę ĸįőşĸ mőđę (ĥįđęş ŧőp ŉäv)",
      "toggle-panel-edit": "Ŧőģģľę päŉęľ ęđįŧ vįęŵ",
      "toggle-panel-fullscreen": "Ŧőģģľę päŉęľ ƒūľľşčřęęŉ vįęŵ",
      "toggle-panel-legend": "Ŧőģģľę päŉęľ ľęģęŉđ",
      "zoom-out-time-range": "Żőőm őūŧ ŧįmę řäŉģę"
    },
    "title": "Ŝĥőřŧčūŧş"
  },
  "inspector": {
    "query": {
      "collapse-all": "Cőľľäpşę äľľ",
      "copy-to-clipboard": "Cőpy ŧő čľįpþőäřđ",
      "description": "Qūęřy įŉşpęčŧőř äľľőŵş yőū ŧő vįęŵ řäŵ řęqūęşŧ äŉđ řęşpőŉşę. Ŧő čőľľęčŧ ŧĥįş đäŧä Ğřäƒäŉä ŉęęđş ŧő įşşūę ä ŉęŵ qūęřy. Cľįčĸ řęƒřęşĥ þūŧŧőŉ þęľőŵ ŧő ŧřįģģęř ä ŉęŵ qūęřy.",
      "expand-all": "Ēχpäŉđ äľľ",
      "no-data": "Ńő řęqūęşŧ äŉđ řęşpőŉşę čőľľęčŧęđ yęŧ. Ħįŧ řęƒřęşĥ þūŧŧőŉ",
      "refresh": "Ŗęƒřęşĥ"
    }
  },
  "Labels": "Ŀäþęľş",
  "library-panel": {
    "add-modal": {
      "cancel": "Cäŉčęľ",
      "create": "Cřęäŧę ľįþřäřy päŉęľ",
      "error": "Ŀįþřäřy päŉęľ ŵįŧĥ ŧĥįş ŉämę äľřęäđy ęχįşŧş",
      "folder": "Ŝävę įŉ ƒőľđęř",
      "folder-description": "Ŀįþřäřy päŉęľ pęřmįşşįőŉş äřę đęřįvęđ ƒřőm ŧĥę ƒőľđęř pęřmįşşįőŉş",
      "name": "Ŀįþřäřy päŉęľ ŉämę"
    },
    "add-widget": {
      "title": "Åđđ päŉęľ ƒřőm päŉęľ ľįþřäřy"
    },
    "empty-state": {
      "message": "Ÿőū ĥävęŉ'ŧ čřęäŧęđ äŉy ľįþřäřy päŉęľş yęŧ",
      "more-info": "Cřęäŧę ä ľįþřäřy päŉęľ ƒřőm äŉy ęχįşŧįŉģ đäşĥþőäřđ päŉęľ ŧĥřőūģĥ ŧĥę päŉęľ čőŉŧęχŧ męŉū. <2>Ŀęäřŉ mőřę</2>"
    }
  },
  "library-panels": {
    "empty-state": {
      "message": "Ńő ľįþřäřy päŉęľş ƒőūŉđ"
    },
    "modal": {
      "body_one": "Ŧĥįş päŉęľ įş þęįŉģ ūşęđ įŉ {{count}} đäşĥþőäřđ. Pľęäşę čĥőőşę ŵĥįčĥ đäşĥþőäřđ ŧő vįęŵ ŧĥę päŉęľ įŉ:",
      "body_other": "Ŧĥįş päŉęľ įş þęįŉģ ūşęđ įŉ {{count}} đäşĥþőäřđ. Pľęäşę čĥőőşę ŵĥįčĥ đäşĥþőäřđ ŧő vįęŵ ŧĥę päŉęľ įŉ:",
      "button-cancel": "Cäŉčęľ",
      "button-view-panel1": "Vįęŵ päŉęľ įŉ {{label}}...",
      "button-view-panel2": "Vįęŵ päŉęľ įŉ đäşĥþőäřđ...",
      "panel-not-linked": "Päŉęľ įş ŉőŧ ľįŉĸęđ ŧő ä đäşĥþőäřđ. Åđđ ŧĥę päŉęľ ŧő ä đäşĥþőäřđ äŉđ řęŧřy.",
      "select-no-options-message": "Ńő đäşĥþőäřđş ƒőūŉđ",
      "select-placeholder": "Ŝŧäřŧ ŧypįŉģ ŧő şęäřčĥ ƒőř đäşĥþőäřđ",
      "title": "Vįęŵ päŉęľ įŉ đäşĥþőäřđ"
    },
    "save": {
      "error": "Ēřřőř şävįŉģ ľįþřäřy päŉęľ: \"{{errorMsg}}\"",
      "success": "Ŀįþřäřy päŉęľ şävęđ"
    }
  },
  "link": {
    "share": {
      "config-alert-description": "Ůpđäŧįŉģ yőūř şęŧŧįŉģş ŵįľľ mőđįƒy ŧĥę đęƒäūľŧ čőpy ľįŉĸ ŧő įŉčľūđę ŧĥęşę čĥäŉģęş.",
      "config-alert-title": "Ŀįŉĸ čőŉƒįģūřäŧįőŉ",
      "config-description": "Cřęäŧę ä pęřşőŉäľįžęđ, đįřęčŧ ľįŉĸ ŧő şĥäřę yőūř đäşĥþőäřđ ŵįŧĥįŉ yőūř őřģäŉįžäŧįőŉ, ŵįŧĥ ŧĥę ƒőľľőŵįŉģ čūşŧőmįžäŧįőŉ şęŧŧįŉģş:",
      "copy-link-button": "Cőpy ľįŉĸ",
      "copy-to-clipboard": "Ŀįŉĸ čőpįęđ ŧő čľįpþőäřđ",
      "short-url-label": "Ŝĥőřŧęŉ ľįŉĸ",
      "time-range-description": "Cĥäŉģę ŧĥę čūřřęŉŧ řęľäŧįvę ŧįmę řäŉģę ŧő äŉ äþşőľūŧę ŧįmę řäŉģę",
      "time-range-label": "Ŀőčĸ ŧįmę řäŉģę"
    },
    "share-panel": {
      "config-description": "Cřęäŧę ä pęřşőŉäľįžęđ, đįřęčŧ ľįŉĸ ŧő şĥäřę yőūř päŉęľ ŵįŧĥįŉ yőūř őřģäŉįžäŧįőŉ, ŵįŧĥ ŧĥę ƒőľľőŵįŉģ čūşŧőmįžäŧįőŉ şęŧŧįŉģş:",
      "render-image": "Ŗęŉđęř įmäģę"
    }
  },
  "login": {
    "error": {
      "blocked": "Ÿőū ĥävę ęχčęęđęđ ŧĥę ŉūmþęř őƒ ľőģįŉ äŧŧęmpŧş ƒőř ŧĥįş ūşęř. Pľęäşę ŧřy äģäįŉ ľäŧęř.",
      "invalid-user-or-password": "Ĩŉväľįđ ūşęřŉämę őř päşşŵőřđ",
      "title": "Ŀőģįŉ ƒäįľęđ",
      "unknown": "Ůŉĸŉőŵŉ ęřřőř őččūřřęđ"
    },
    "forgot-password": "Főřģőŧ yőūř päşşŵőřđ?",
    "form": {
      "password-label": "Päşşŵőřđ",
      "password-placeholder": "päşşŵőřđ",
      "password-required": "Päşşŵőřđ įş řęqūįřęđ",
      "submit-label": "Ŀőģ įŉ",
      "submit-loading-label": "Ŀőģģįŉģ įŉ...",
      "username-label": "Ēmäįľ őř ūşęřŉämę",
      "username-placeholder": "ęmäįľ őř ūşęřŉämę",
      "username-required": "Ēmäįľ őř ūşęřŉämę įş řęqūįřęđ"
    },
    "services": {
      "sing-in-with-prefix": "Ŝįģŉ įŉ ŵįŧĥ {{serviceName}}"
    },
    "signup": {
      "button-label": "Ŝįģŉ ūp",
      "new-to-question": "Ńęŵ ŧő Ğřäƒäŉä?"
    }
  },
  "migrate-to-cloud": {
    "build-snapshot": {
      "description": "Ŧĥįş ŧőőľ čäŉ mįģřäŧę şőmę řęşőūřčęş ƒřőm ŧĥįş įŉşŧäľľäŧįőŉ ŧő yőūř čľőūđ şŧäčĸ. Ŧő ģęŧ şŧäřŧęđ, yőū'ľľ ŉęęđ ŧő čřęäŧę ä şŉäpşĥőŧ őƒ ŧĥįş įŉşŧäľľäŧįőŉ. Cřęäŧįŉģ ä şŉäpşĥőŧ ŧypįčäľľy ŧäĸęş ľęşş ŧĥäŉ ŧŵő mįŉūŧęş. Ŧĥę şŉäpşĥőŧ įş şŧőřęđ äľőŉģşįđę ŧĥįş Ğřäƒäŉä įŉşŧäľľäŧįőŉ.",
      "title": "Ńő şŉäpşĥőŧ ęχįşŧş",
      "when-complete": "Øŉčę ŧĥę şŉäpşĥőŧ įş čőmpľęŧę, yőū ŵįľľ þę äþľę ŧő ūpľőäđ įŧ ŧő yőūř čľőūđ şŧäčĸ."
    },
    "building-snapshot": {
      "description": "Ŵę'řę čřęäŧįŉģ ä pőįŉŧ-įŉ-ŧįmę şŉäpşĥőŧ őƒ ŧĥę čūřřęŉŧ şŧäŧę őƒ ŧĥįş įŉşŧäľľäŧįőŉ. Øŉčę ŧĥę şŉäpşĥőŧ įş čőmpľęŧę. yőū'ľľ þę äþľę ŧő ūpľőäđ įŧ ŧő Ğřäƒäŉä Cľőūđ.",
      "description-eta": "Cřęäŧįŉģ ä şŉäpşĥőŧ ŧypįčäľľy ŧäĸęş ľęşş ŧĥäŉ ŧŵő mįŉūŧęş.",
      "title": "ßūįľđįŉģ įŉşŧäľľäŧįőŉ şŉäpşĥőŧ"
    },
    "can-i-move": {
      "body": "Øŉčę yőū čőŉŉęčŧ ŧĥįş įŉşŧäľľäŧįőŉ ŧő ä čľőūđ şŧäčĸ, yőū'ľľ þę äþľę ŧő ūpľőäđ đäŧä şőūřčęş äŉđ đäşĥþőäřđş.",
      "link-title": "Ŀęäřŉ äþőūŧ mįģřäŧįŉģ őŧĥęř şęŧŧįŉģş",
      "title": "Cäŉ Ĩ mővę ŧĥįş įŉşŧäľľäŧįőŉ ŧő Ğřäƒäŉä Cľőūđ?"
    },
    "connect-modal": {
      "body-cloud-stack": "Ÿőū'ľľ äľşő ŉęęđ ä čľőūđ şŧäčĸ. Ĩƒ yőū ĵūşŧ şįģŉęđ ūp, ŵę'ľľ äūŧőmäŧįčäľľy čřęäŧę yőūř ƒįřşŧ şŧäčĸ. Ĩƒ yőū ĥävę äŉ äččőūŉŧ, yőū'ľľ ŉęęđ ŧő şęľęčŧ őř čřęäŧę ä şŧäčĸ.",
      "body-get-started": "Ŧő ģęŧ şŧäřŧęđ, yőū'ľľ ŉęęđ ä Ğřäƒäŉä.čőm äččőūŉŧ.",
      "body-sign-up": "Ŝįģŉ ūp ƒőř ä Ğřäƒäŉä.čőm äččőūŉŧ",
      "body-token": "Ÿőūř şęľƒ-mäŉäģęđ Ğřäƒäŉä įŉşŧäľľäŧįőŉ ŉęęđş şpęčįäľ äččęşş ŧő şęčūřęľy mįģřäŧę čőŉŧęŉŧ. Ÿőū'ľľ ŉęęđ ŧő čřęäŧę ä mįģřäŧįőŉ ŧőĸęŉ őŉ yőūř čĥőşęŉ čľőūđ şŧäčĸ.",
      "body-token-field": "Mįģřäŧįőŉ ŧőĸęŉ",
      "body-token-field-placeholder": "Päşŧę ŧőĸęŉ ĥęřę",
      "body-token-instructions": "Ŀőģ įŉŧő yőūř čľőūđ şŧäčĸ äŉđ ŉävįģäŧę ŧő Åđmįŉįşŧřäŧįőŉ, Ğęŉęřäľ, Mįģřäŧę ŧő Ğřäƒäŉä Cľőūđ. Cřęäŧę ä mįģřäŧįőŉ ŧőĸęŉ őŉ ŧĥäŧ şčřęęŉ äŉđ päşŧę ŧĥę ŧőĸęŉ ĥęřę.",
      "body-view-stacks": "Vįęŵ my čľőūđ şŧäčĸş",
      "cancel": "Cäŉčęľ",
      "connect": "Cőŉŉęčŧ ŧő ŧĥįş şŧäčĸ",
      "connecting": "Cőŉŉęčŧįŉģ ŧő ŧĥįş şŧäčĸ...",
      "title": "Cőŉŉęčŧ ŧő ä čľőūđ şŧäčĸ",
      "token-error-description": "Ŧĥęřę ŵäş äŉ ęřřőř şävįŉģ ŧĥę ŧőĸęŉ. Ŝęę ŧĥę Ğřäƒäŉä şęřvęř ľőģş ƒőř mőřę đęŧäįľş.",
      "token-error-title": "Ēřřőř şävįŉģ ŧőĸęŉ",
      "token-required-error": "Mįģřäŧįőŉ ŧőĸęŉ įş řęqūįřęđ"
    },
    "cta": {
      "button": "Mįģřäŧę ŧĥįş įŉşŧäŉčę ŧő Cľőūđ",
      "header": "Ŀęŧ ūş mäŉäģę yőūř Ğřäƒäŉä şŧäčĸ"
    },
    "delete-migration-token-confirm": {
      "body": "Ĩƒ yőū'vę äľřęäđy ūşęđ ŧĥįş ŧőĸęŉ ŵįŧĥ ä şęľƒ-mäŉäģęđ įŉşŧäľľäŧįőŉ, ŧĥäŧ įŉşŧäľľäŧįőŉ ŵįľľ ŉő ľőŉģęř þę äþľę ŧő ūpľőäđ čőŉŧęŉŧ.",
      "confirm-button": "Đęľęŧę ŧőĸęŉ",
      "error-title": "Ēřřőř đęľęŧįŉģ ŧőĸęŉ",
      "title": "Đęľęŧę mįģřäŧįőŉ ŧőĸęŉ"
    },
    "disconnect-modal": {
      "body": "Ŧĥįş ŵįľľ řęmővę ŧĥę mįģřäŧįőŉ ŧőĸęŉ ƒřőm ŧĥįş įŉşŧäľľäŧįőŉ. Ĩƒ yőū ŵįşĥ ŧő ūpľőäđ mőřę řęşőūřčęş įŉ ŧĥę ƒūŧūřę, yőū ŵįľľ ŉęęđ ŧő ęŉŧęř ä ŉęŵ mįģřäŧįőŉ ŧőĸęŉ.",
      "cancel": "Cäŉčęľ",
      "disconnect": "Đįşčőŉŉęčŧ",
      "disconnecting": "Đįşčőŉŉęčŧįŉģ...",
      "error": "Ŧĥęřę ŵäş äŉ ęřřőř đįşčőŉŉęčŧįŉģ",
      "title": "Đįşčőŉŉęčŧ ƒřőm čľőūđ şŧäčĸ"
    },
    "get-started": {
      "body": "Ŧĥę mįģřäŧįőŉ přőčęşş mūşŧ þę şŧäřŧęđ ƒřőm yőūř şęľƒ-mäŉäģęđ Ğřäƒäŉä įŉşŧäŉčę.",
      "configure-pdc-link": "Cőŉƒįģūřę PĐC ƒőř ŧĥįş şŧäčĸ",
      "link-title": "Ŀęäřŉ mőřę äþőūŧ Přįväŧę Đäŧä Ŝőūřčę Cőŉŉęčŧ",
      "step-1": "Ŀőģ įŉ ŧő yőūř şęľƒ-mäŉäģęđ įŉşŧäŉčę äŉđ ŉävįģäŧę ŧő Åđmįŉįşŧřäŧįőŉ, Ğęŉęřäľ, Mįģřäŧę ŧő Ğřäƒäŉä Cľőūđ.",
      "step-2": "Ŝęľęčŧ \"Mįģřäŧę ŧĥįş įŉşŧäŉčę ŧő Cľőūđ\".",
      "step-3": "Ÿőū'ľľ þę přőmpŧęđ ƒőř ä mįģřäŧįőŉ ŧőĸęŉ. Ğęŉęřäŧę őŉę ƒřőm ŧĥįş şčřęęŉ.",
      "step-4": "Ĩŉ yőūř şęľƒ-mäŉäģęđ įŉşŧäŉčę, şęľęčŧ \"Ůpľőäđ ęvęřyŧĥįŉģ\" ŧő ūpľőäđ đäŧä şőūřčęş äŉđ đäşĥþőäřđş ŧő ŧĥįş čľőūđ şŧäčĸ.",
      "step-5": "Ĩƒ şőmę őƒ yőūř đäŧä şőūřčęş ŵįľľ ŉőŧ ŵőřĸ ővęř ŧĥę pūþľįč įŉŧęřŉęŧ, yőū’ľľ ŉęęđ ŧő įŉşŧäľľ Přįväŧę Đäŧä Ŝőūřčę Cőŉŉęčŧ įŉ yőūř şęľƒ-mäŉäģęđ ęŉvįřőŉmęŉŧ.",
      "title": "Pęřƒőřmįŉģ ä mįģřäŧįőŉ"
    },
    "is-it-secure": {
      "body": "Ğřäƒäŉä Ŀäþş įş čőmmįŧŧęđ ŧő mäįŉŧäįŉįŉģ ŧĥę ĥįģĥęşŧ şŧäŉđäřđş őƒ đäŧä přįväčy äŉđ şęčūřįŧy. ßy įmpľęmęŉŧįŉģ įŉđūşŧřy-şŧäŉđäřđ şęčūřįŧy ŧęčĥŉőľőģįęş äŉđ přőčęđūřęş, ŵę ĥęľp přőŧęčŧ őūř čūşŧőmęřş' đäŧä ƒřőm ūŉäūŧĥőřįžęđ äččęşş, ūşę, őř đįşčľőşūřę.",
      "link-title": "Ğřäƒäŉä Ŀäþş Ŧřūşŧ Cęŉŧęř",
      "title": "Ĩş įŧ şęčūřę?"
    },
    "migrate-to-this-stack": {
      "body": "Ÿőū čäŉ mįģřäŧę şőmę řęşőūřčęş ƒřőm yőūř şęľƒ-mäŉäģęđ Ğřäƒäŉä įŉşŧäľľäŧįőŉ ŧő ŧĥįş čľőūđ şŧäčĸ. Ŧő đő ŧĥįş şęčūřęľy, yőū'ľľ ŉęęđ ŧő ģęŉęřäŧę ä mįģřäŧįőŉ ŧőĸęŉ. Ÿőūř şęľƒ-mäŉäģęđ įŉşŧäŉčę ŵįľľ ūşę ŧĥę ŧőĸęŉ ŧő äūŧĥęŉŧįčäŧę ŵįŧĥ ŧĥįş čľőūđ şŧäčĸ.",
      "link-title": "Vįęŵ ŧĥę ƒūľľ mįģřäŧįőŉ ģūįđę",
      "title": "Ŀęŧ ūş ĥęľp yőū mįģřäŧę ŧő ŧĥįş şŧäčĸ"
    },
    "migration-token": {
      "delete-button": "Đęľęŧę ŧőĸęŉ",
      "delete-modal-body": "Ĩƒ yőū'vę äľřęäđy ūşęđ ŧĥįş ŧőĸęŉ ŵįŧĥ ä şęľƒ-mäŉäģęđ įŉşŧäľľäŧįőŉ, ŧĥäŧ įŉşŧäľľäŧįőŉ ŵįľľ ŉő ľőŉģęř þę äþľę ŧő ūpľőäđ čőŉŧęŉŧ.",
      "delete-modal-cancel": "Cäŉčęľ",
      "delete-modal-confirm": "Đęľęŧę",
      "delete-modal-deleting": "Đęľęŧįŉģ...",
      "delete-modal-title": "Đęľęŧę mįģřäŧįőŉ ŧőĸęŉ",
      "error-body": "Ůŉäþľę ŧő ģęŉęřäŧę ä mįģřäŧįőŉ ŧőĸęŉ. Pľęäşę ŧřy äģäįŉ ľäŧęř.",
      "error-title": "Ŝőmęŧĥįŉģ ŵęŉŧ ŵřőŉģ",
      "generate-button": "Ğęŉęřäŧę ä mįģřäŧįőŉ ŧőĸęŉ",
      "generate-button-loading": "Ğęŉęřäŧįŉģ ä mįģřäŧįőŉ ŧőĸęŉ...",
      "modal-close": "Cľőşę",
      "modal-copy-and-close": "Cőpy ŧő čľįpþőäřđ äŉđ čľőşę",
      "modal-copy-button": "Cőpy ŧő čľįpþőäřđ",
      "modal-field-description": "Cőpy ŧĥę ŧőĸęŉ ŉőŵ äş yőū ŵįľľ ŉőŧ þę äþľę ŧő şęę įŧ äģäįŉ. Ŀőşįŉģ ä ŧőĸęŉ řęqūįřęş čřęäŧįŉģ ä ŉęŵ őŉę.",
      "modal-field-label": "Ŧőĸęŉ",
      "modal-title": "Mįģřäŧįőŉ ŧőĸęŉ čřęäŧęđ",
      "status": "Cūřřęŉŧ şŧäŧūş: <2></2>"
    },
    "pdc": {
      "body": "Ēχpőşįŉģ yőūř đäŧä şőūřčęş ŧő ŧĥę įŉŧęřŉęŧ čäŉ řäįşę şęčūřįŧy čőŉčęřŉş. Přįväŧę đäŧä şőūřčę čőŉŉęčŧ (PĐC) äľľőŵş Ğřäƒäŉä Cľőūđ ŧő äččęşş yőūř ęχįşŧįŉģ đäŧä şőūřčęş ővęř ä şęčūřę ŉęŧŵőřĸ ŧūŉŉęľ.",
      "link-title": "Ŀęäřŉ äþőūŧ PĐC",
      "title": "Ńőŧ äľľ my đäŧä şőūřčęş äřę őŉ ŧĥę pūþľįč įŉŧęřŉęŧ"
    },
    "pricing": {
      "body": "Ğřäƒäŉä Cľőūđ ĥäş ä ģęŉęřőūş ƒřęę pľäŉ äŉđ ä 14 đäy ūŉľįmįŧęđ ūşäģę ŧřįäľ. Åƒŧęř yőūř ŧřįäľ ęχpįřęş, yőū'ľľ þę þįľľęđ þäşęđ őŉ ūşäģę ővęř ŧĥę ƒřęę pľäŉ ľįmįŧş.",
      "link-title": "Ğřäƒäŉä Cľőūđ přįčįŉģ",
      "title": "Ħőŵ mūčĥ đőęş įŧ čőşŧ?"
    },
    "public-preview": {
      "button-text": "Ğįvę ƒęęđþäčĸ",
      "message": "Ħęľp ūş įmpřővę ŧĥįş ƒęäŧūřę þy přővįđįŉģ ƒęęđþäčĸ äŉđ řępőřŧįŉģ äŉy įşşūęş.",
      "title": "Mįģřäŧę ŧő Ğřäƒäŉä Cľőūđ įş įŉ pūþľįč přęvįęŵ"
    },
    "resource-error": {
      "dismiss-button": "ØĶ",
      "resource-summary": "{{refId}} ({{typeName}})",
      "specific-error": "Ŧĥę şpęčįƒįč ęřřőř ŵäş:",
      "title": "Ůŉäþľę ŧő mįģřäŧę ŧĥįş řęşőūřčę",
      "unknown-error": "Åŉ ūŉĸŉőŵŉ ęřřőř őččūřřęđ."
    },
    "resource-status": {
      "error-details-button": "Đęŧäįľş",
      "failed": "Ēřřőř",
      "migrated": "Ůpľőäđęđ ŧő čľőūđ",
      "migrating": "Ůpľőäđįŉģ...",
      "not-migrated": "Ńőŧ yęŧ ūpľőäđęđ",
      "unknown": "Ůŉĸŉőŵŉ"
    },
    "resource-table": {
      "unknown-datasource-title": "Đäŧä şőūřčę {{datasourceUID}}",
      "unknown-datasource-type": "Ůŉĸŉőŵŉ đäŧä şőūřčę"
    },
    "resource-type": {
      "dashboard": "Đäşĥþőäřđ",
      "datasource": "Đäŧä şőūřčę",
      "folder": "Főľđęř",
      "unknown": "Ůŉĸŉőŵŉ"
    },
    "summary": {
      "cancel-snapshot": "Cäŉčęľ şŉäpşĥőŧ",
      "disconnect": "Đįşčőŉŉęčŧ",
      "disconnect-error-description": "Ŝęę ŧĥę Ğřäƒäŉä şęřvęř ľőģş ƒőř mőřę đęŧäįľş",
      "disconnect-error-title": "Ŧĥęřę ŵäş äŉ ęřřőř đįşčőŉŉęčŧįŉģ",
      "errored-resource-count": "Ēřřőřş",
      "page-loading": "Ŀőäđįŉģ...",
      "rebuild-snapshot": "Ŗęþūįľđ şŉäpşĥőŧ",
      "run-migration-error-description": "Ŝęę ŧĥę Ğřäƒäŉä şęřvęř ľőģş ƒőř mőřę đęŧäįľş",
      "run-migration-error-title": "Ēřřőř čřęäŧįŉģ şŉäpşĥőŧ",
      "snapshot-date": "Ŝŉäpşĥőŧ ŧįmęşŧämp",
      "snapshot-not-created": "Ńőŧ yęŧ čřęäŧęđ",
      "start-migration": "ßūįľđ şŉäpşĥőŧ",
      "successful-resource-count": "Ŝūččęşşƒūľľy mįģřäŧęđ",
      "target-stack-title": "Ůpľőäđįŉģ ŧő",
      "total-resource-count": "Ŧőŧäľ řęşőūřčęş",
      "upload-migration": "Ůpľőäđ şŉäpşĥőŧ"
    },
    "token-status": {
      "active": "Ŧőĸęŉ čřęäŧęđ äŉđ äčŧįvę",
      "no-active": "Ńő äčŧįvę ŧőĸęŉ",
      "unknown": "Ůŉĸŉőŵŉ",
      "unknown-error": "Ēřřőř řęŧřįęvįŉģ ŧőĸęŉ"
    },
    "what-is-cloud": {
      "body": "Ğřäƒäŉä čľőūđ įş ä ƒūľľy mäŉäģęđ čľőūđ-ĥőşŧęđ őþşęřväþįľįŧy pľäŧƒőřm įđęäľ ƒőř čľőūđ ŉäŧįvę ęŉvįřőŉmęŉŧş. Ĩŧ'ş ęvęřyŧĥįŉģ yőū ľővę äþőūŧ Ğřäƒäŉä ŵįŧĥőūŧ ŧĥę ővęřĥęäđ őƒ mäįŉŧäįŉįŉģ, ūpģřäđįŉģ, äŉđ şūppőřŧįŉģ äŉ įŉşŧäľľäŧįőŉ.",
      "link-title": "Ŀęäřŉ äþőūŧ čľőūđ ƒęäŧūřęş",
      "title": "Ŵĥäŧ įş Ğřäƒäŉä Cľőūđ?"
    },
    "why-host": {
      "body": "Ĩŉ äđđįŧįőŉ ŧő ŧĥę čőŉvęŉįęŉčę őƒ mäŉäģęđ ĥőşŧįŉģ, Ğřäƒäŉä Cľőūđ įŉčľūđęş mäŉy čľőūđ-ęχčľūşįvę ƒęäŧūřęş ľįĸę ŜĿØş, įŉčįđęŉŧ mäŉäģęmęŉŧ, mäčĥįŉę ľęäřŉįŉģ, äŉđ pőŵęřƒūľ őþşęřväþįľįŧy įŉŧęģřäŧįőŉş.",
      "link-title": "Mőřę qūęşŧįőŉş? Ŧäľĸ ŧő äŉ ęχpęřŧ",
      "title": "Ŵĥy ĥőşŧ ŵįŧĥ Ğřäƒäŉä?"
    }
  },
  "nav": {
    "add-new-connections": {
      "title": "Åđđ ŉęŵ čőŉŉęčŧįőŉ"
    },
    "admin": {
      "subtitle": "Mäŉäģę şęřvęř-ŵįđę şęŧŧįŉģş äŉđ äččęşş ŧő řęşőūřčęş şūčĥ äş őřģäŉįžäŧįőŉş, ūşęřş, äŉđ ľįčęŉşęş",
      "title": "Ŝęřvęř äđmįŉ"
    },
    "alert-list-legacy": {
      "title": "Åľęřŧ řūľęş"
    },
    "alerting": {
      "subtitle": "Ŀęäřŉ äþőūŧ přőþľęmş įŉ yőūř şyşŧęmş mőmęŉŧş äƒŧęř ŧĥęy őččūř",
      "title": "Åľęřŧįŉģ"
    },
    "alerting-admin": {
      "subtitle": "Mäŉäģę Åľęřŧmäŉäģęř čőŉƒįģūřäŧįőŉş",
      "title": "Ŝęŧŧįŉģş"
    },
    "alerting-am-routes": {
      "subtitle": "Đęŧęřmįŉę ĥőŵ äľęřŧş äřę řőūŧęđ ŧő čőŉŧäčŧ pőįŉŧş",
      "title": "Ńőŧįƒįčäŧįőŉ pőľįčįęş"
    },
    "alerting-channels": {
      "title": "Ńőŧįƒįčäŧįőŉ čĥäŉŉęľş"
    },
    "alerting-groups": {
      "subtitle": "Ŝęę ģřőūpęđ äľęřŧş ŵįŧĥ äčŧįvę ŉőŧįƒįčäŧįőŉş",
      "title": "Åčŧįvę ŉőŧįƒįčäŧįőŉş"
    },
    "alerting-home": {
      "title": "Ħőmę"
    },
    "alerting-legacy": {
      "title": "Åľęřŧįŉģ (ľęģäčy)"
    },
    "alerting-list": {
      "subtitle": "Ŗūľęş ŧĥäŧ đęŧęřmįŉę ŵĥęŧĥęř äŉ äľęřŧ ŵįľľ ƒįřę",
      "title": "Åľęřŧ řūľęş"
    },
    "alerting-receivers": {
      "subtitle": "Cĥőőşę ĥőŵ ŧő ŉőŧįƒy yőūř čőŉŧäčŧ pőįŉŧş ŵĥęŉ äŉ äľęřŧ įŉşŧäŉčę ƒįřęş",
      "title": "Cőŉŧäčŧ pőįŉŧş"
    },
    "alerting-silences": {
      "subtitle": "Ŝŧőp ŉőŧįƒįčäŧįőŉş ƒřőm őŉę őř mőřę äľęřŧįŉģ řūľęş",
      "title": "Ŝįľęŉčęş"
    },
    "alerting-upgrade": {
      "subtitle": "Ůpģřäđę yőūř ęχįşŧįŉģ ľęģäčy äľęřŧş äŉđ ŉőŧįƒįčäŧįőŉ čĥäŉŉęľş ŧő ŧĥę ŉęŵ Ğřäƒäŉä Åľęřŧįŉģ",
      "title": "Åľęřŧįŉģ ūpģřäđę"
    },
    "alerts-and-incidents": {
      "subtitle": "Åľęřŧįŉģ äŉđ įŉčįđęŉŧ mäŉäģęmęŉŧ äppş",
      "title": "Åľęřŧş & ĨŖM"
    },
    "api-keys": {
      "subtitle": "Mäŉäģę äŉđ čřęäŧę ÅPĨ ĸęyş ŧĥäŧ äřę ūşęđ ŧő įŉŧęřäčŧ ŵįŧĥ Ğřäƒäŉä ĦŦŦP ÅPĨş",
      "title": "ÅPĨ ĸęyş"
    },
    "application": {
      "title": "Åppľįčäŧįőŉ"
    },
    "apps": {
      "subtitle": "Åpp pľūģįŉş ŧĥäŧ ęχŧęŉđ ŧĥę Ğřäƒäŉä ęχpęřįęŉčę",
      "title": "Åppş"
    },
    "authentication": {
      "title": "Åūŧĥęŉŧįčäŧįőŉ"
    },
    "bookmarks": {
      "title": "ßőőĸmäřĸş"
    },
    "bookmarks-empty": {
      "title": "ßőőĸmäřĸ päģęş ƒőř ŧĥęm ŧő äppęäř ĥęřę"
    },
    "collector": {
      "title": "Cőľľęčŧőř"
    },
    "config": {
      "title": "Åđmįŉįşŧřäŧįőŉ"
    },
    "config-access": {
      "subtitle": "Cőŉƒįģūřę äččęşş ƒőř įŉđįvįđūäľ ūşęřş, ŧęämş, äŉđ şęřvįčę äččőūŉŧş",
      "title": "Ůşęřş äŉđ äččęşş"
    },
    "config-general": {
      "subtitle": "Mäŉäģę đęƒäūľŧ přęƒęřęŉčęş äŉđ şęŧŧįŉģş äčřőşş Ğřäƒäŉä",
      "title": "Ğęŉęřäľ"
    },
    "config-plugins": {
      "subtitle": "Ĩŉşŧäľľ pľūģįŉş äŉđ đęƒįŉę ŧĥę řęľäŧįőŉşĥįpş þęŧŵęęŉ đäŧä",
      "title": "Pľūģįŉş äŉđ đäŧä"
    },
    "connect-data": {
      "title": "Cőŉŉęčŧ đäŧä"
    },
    "connections": {
      "subtitle": "ßřőŵşę äŉđ čřęäŧę ŉęŵ čőŉŉęčŧįőŉş",
      "title": "Cőŉŉęčŧįőŉş"
    },
    "correlations": {
      "subtitle": "Åđđ äŉđ čőŉƒįģūřę čőřřęľäŧįőŉş",
      "title": "Cőřřęľäŧįőŉş"
    },
    "create": {
      "title": "Cřęäŧę"
    },
    "create-alert": {
      "title": "Ńęŵ äľęřŧ řūľę"
    },
    "create-dashboard": {
      "title": "Đäşĥþőäřđ"
    },
    "create-folder": {
      "title": "Főľđęř"
    },
    "create-import": {
      "title": "Ĩmpőřŧ đäşĥþőäřđ"
    },
    "dashboards": {
      "subtitle": "Cřęäŧę äŉđ mäŉäģę đäşĥþőäřđş ŧő vįşūäľįžę yőūř đäŧä",
      "title": "Đäşĥþőäřđş"
    },
    "data-sources": {
      "subtitle": "Vįęŵ äŉđ mäŉäģę yőūř čőŉŉęčŧęđ đäŧä şőūřčę čőŉŉęčŧįőŉş",
      "title": "Đäŧä şőūřčęş"
    },
    "datasources": {
      "subtitle": "Åđđ äŉđ čőŉƒįģūřę đäŧä şőūřčęş",
      "title": "Đäŧä şőūřčęş"
    },
    "detect": {
      "title": "Đęŧęčŧ"
    },
    "explore": {
      "title": "Ēχpľőřę"
    },
    "frontend": {
      "subtitle": "Ğäįŉ řęäľ ūşęř mőŉįŧőřįŉģ įŉşįģĥŧş",
      "title": "Fřőŉŧęŉđ"
    },
    "frontend-app": {
      "title": "Fřőŉŧęŉđ"
    },
    "global-orgs": {
      "subtitle": "Ĩşőľäŧęđ įŉşŧäŉčęş őƒ Ğřäƒäŉä řūŉŉįŉģ őŉ ŧĥę şämę şęřvęř",
      "title": "Øřģäŉįžäŧįőŉş"
    },
    "global-users": {
      "subtitle": "Mäŉäģę ūşęřş įŉ Ğřäƒäŉä",
      "title": "Ůşęřş"
    },
    "grafana-quaderno": {
      "title": "Ğřäƒäŉä Qūäđęřŉő"
    },
    "help": {
      "title": "Ħęľp"
    },
    "help/community": "Cőmmūŉįŧy",
    "help/documentation": "Đőčūmęŉŧäŧįőŉ",
    "help/keyboard-shortcuts": "Ķęyþőäřđ şĥőřŧčūŧş",
    "help/support": "Ŝūppőřŧ",
    "home": {
      "title": "Ħőmę"
    },
    "incidents": {
      "title": "Ĩŉčįđęŉŧ"
    },
    "infrastructure": {
      "subtitle": "Ůŉđęřşŧäŉđ yőūř įŉƒřäşŧřūčŧūřę'ş ĥęäľŧĥ",
      "title": "Ĩŉƒřäşŧřūčŧūřę"
    },
    "integrations": {
      "title": "Ĩŉŧęģřäŧįőŉş"
    },
    "k6": {
      "title": "Pęřƒőřmäŉčę"
    },
    "kubernetes": {
      "title": "Ķūþęřŉęŧęş"
    },
    "library-panels": {
      "subtitle": "Ŗęūşäþľę päŉęľş ŧĥäŧ čäŉ þę äđđęđ ŧő mūľŧįpľę đäşĥþőäřđş",
      "title": "Ŀįþřäřy päŉęľş"
    },
    "machine-learning": {
      "title": "Mäčĥįŉę ľęäřŉįŉģ"
    },
    "manage-folder": {
      "subtitle": "Mäŉäģę ƒőľđęř đäşĥþőäřđş äŉđ pęřmįşşįőŉş"
    },
    "migrate-to-cloud": {
      "subtitle": "Cőpy čőŉƒįģūřäŧįőŉ ƒřőm yőūř şęľƒ-mäŉäģęđ įŉşŧäľľäŧįőŉ ŧő ä čľőūđ şŧäčĸ",
      "title": "Mįģřäŧę ŧő Ğřäƒäŉä Cľőūđ"
    },
    "monitoring": {
      "subtitle": "Øūŧ-őƒ-ŧĥę-þőχ őþşęřväþįľįŧy şőľūŧįőŉş",
      "title": "Øþşęřväþįľįŧy"
    },
    "new": {
      "title": "Ńęŵ"
    },
    "new-dashboard": {
      "title": "Ńęŵ đäşĥþőäřđ"
    },
    "new-folder": {
      "title": "Ńęŵ ƒőľđęř"
    },
    "observability": {
      "title": "Øþşęřväþįľįŧy"
    },
    "oncall": {
      "title": "ØŉCäľľ"
    },
    "org-settings": {
      "subtitle": "Mäŉäģę přęƒęřęŉčęş äčřőşş äŉ őřģäŉįžäŧįőŉ",
      "title": "Đęƒäūľŧ přęƒęřęŉčęş"
    },
    "playlists": {
      "subtitle": "Ğřőūpş őƒ đäşĥþőäřđş ŧĥäŧ äřę đįşpľäyęđ įŉ ä şęqūęŉčę",
      "title": "Pľäyľįşŧş"
    },
    "plugins": {
      "subtitle": "Ēχŧęŉđ ŧĥę Ğřäƒäŉä ęχpęřįęŉčę ŵįŧĥ pľūģįŉş",
      "title": "Pľūģįŉş"
    },
    "private-data-source-connections": {
      "subtitle": "Qūęřy đäŧä ŧĥäŧ ľįvęş ŵįŧĥįŉ ä şęčūřęđ ŉęŧŵőřĸ ŵįŧĥőūŧ őpęŉįŉģ ŧĥę ŉęŧŵőřĸ ŧő įŉþőūŉđ ŧřäƒƒįč ƒřőm Ğřäƒäŉä Cľőūđ. Ŀęäřŉ mőřę įŉ őūř đőčş.",
      "title": "Přįväŧę đäŧä şőūřčę čőŉŉęčŧ"
    },
    "profile/notifications": {
      "title": "Ńőŧįƒįčäŧįőŉ ĥįşŧőřy"
    },
    "profile/password": {
      "title": "Cĥäŉģę päşşŵőřđ"
    },
    "profile/settings": {
      "title": "Přőƒįľę"
    },
    "profiles": {
      "title": "Přőƒįľęş"
    },
    "public": {
      "title": "Pūþľįč đäşĥþőäřđş"
    },
    "recently-deleted": {
      "subtitle": "Åŉy įŧęmş ľįşŧęđ ĥęřę ƒőř mőřę ŧĥäŉ 30 đäyş ŵįľľ þę äūŧőmäŧįčäľľy đęľęŧęđ.",
      "title": "Ŗęčęŉŧľy đęľęŧęđ"
    },
    "recorded-queries": {
      "title": "Ŗęčőřđęđ qūęřįęş"
    },
    "reporting": {
      "title": "Ŗępőřŧįŉģ"
    },
    "scenes": {
      "title": "Ŝčęŉęş"
    },
    "search": {
      "placeholderCommandPalette": "Ŝęäřčĥ őř ĵūmp ŧő..."
    },
    "search-dashboards": {
      "title": "Ŝęäřčĥ đäşĥþőäřđş"
    },
    "server-settings": {
      "subtitle": "Vįęŵ ŧĥę şęŧŧįŉģş đęƒįŉęđ įŉ yőūř Ğřäƒäŉä čőŉƒįģ",
      "title": "Ŝęŧŧįŉģş"
    },
    "service-accounts": {
      "subtitle": "Ůşę şęřvįčę äččőūŉŧş ŧő řūŉ äūŧőmäŧęđ ŵőřĸľőäđş įŉ Ğřäƒäŉä",
      "title": "Ŝęřvįčę äččőūŉŧş"
    },
    "sign-out": {
      "title": "Ŝįģŉ őūŧ"
    },
    "slo": {
      "title": "ŜĿØ"
    },
    "snapshots": {
      "subtitle": "Ĩŉŧęřäčŧįvę, pūþľįčäľľy äväįľäþľę, pőįŉŧ-įŉ-ŧįmę řępřęşęŉŧäŧįőŉş őƒ đäşĥþőäřđş",
      "title": "Ŝŉäpşĥőŧş"
    },
    "starred": {
      "title": "Ŝŧäřřęđ"
    },
    "starred-empty": {
      "title": "Ÿőūř şŧäřřęđ đäşĥþőäřđş ŵįľľ äppęäř ĥęřę"
    },
    "statistics-and-licensing": {
      "title": "Ŝŧäŧįşŧįčş äŉđ ľįčęŉşįŉģ"
    },
    "storage": {
      "subtitle": "Mäŉäģę ƒįľę şŧőřäģę",
      "title": "Ŝŧőřäģę"
    },
    "support-bundles": {
      "subtitle": "Đőŵŉľőäđ şūppőřŧ þūŉđľęş",
      "title": "Ŝūppőřŧ þūŉđľęş"
    },
    "synthetics": {
      "title": "Ŝyŉŧĥęŧįčş"
    },
    "teams": {
      "subtitle": "Ğřőūpş őƒ ūşęřş ŧĥäŧ ĥävę čőmmőŉ đäşĥþőäřđ äŉđ pęřmįşşįőŉ ŉęęđş",
      "title": "Ŧęämş"
    },
    "testing-and-synthetics": {
      "subtitle": "Øpŧįmįžę pęřƒőřmäŉčę ŵįŧĥ ĸ6 äŉđ Ŝyŉŧĥęŧįč Mőŉįŧőřįŉģ įŉşįģĥŧş",
      "title": "Ŧęşŧįŉģ & şyŉŧĥęŧįčş"
    },
    "upgrading": {
      "title": "Ŝŧäŧş äŉđ ľįčęŉşę"
    },
    "users": {
      "subtitle": "Ĩŉvįŧę äŉđ äşşįģŉ řőľęş ŧő ūşęřş",
      "title": "Ůşęřş"
    }
  },
  "navigation": {
    "item": {
      "add-bookmark": "Åđđ ŧő ßőőĸmäřĸş",
      "remove-bookmark": "Ŗęmővę ƒřőm ßőőĸmäřĸş"
    },
    "kiosk": {
      "tv-alert": "Přęşş ĒŜC ŧő ęχįŧ ĸįőşĸ mőđę"
    },
    "megamenu": {
      "close": "Cľőşę męŉū",
      "dock": "Đőčĸ męŉū",
      "list-label": "Ńävįģäŧįőŉ",
      "undock": "Ůŉđőčĸ męŉū"
    },
    "toolbar": {
      "close-menu": "Cľőşę męŉū",
      "enable-kiosk": "Ēŉäþľę ĸįőşĸ mőđę",
      "open-menu": "Øpęŉ męŉū",
      "toggle-search-bar": "Ŧőģģľę ŧőp şęäřčĥ þäř"
    }
  },
  "news": {
    "drawer": {
      "close": "Cľőşę Đřäŵęř"
    },
    "title": "Ŀäŧęşŧ ƒřőm ŧĥę þľőģ"
  },
  "No description available": "Ńő đęşčřįpŧįőŉ äväįľäþľę",
  "notifications": {
    "empty-state": {
      "description": "Ńőŧįƒįčäŧįőŉş yőū ĥävę řęčęįvęđ ŵįľľ äppęäř ĥęřę",
      "title": "Ÿőū'řę äľľ čäūģĥŧ ūp!"
    },
    "starred-dashboard": "Đäşĥþőäřđ şŧäřřęđ",
    "unstarred-dashboard": "Đäşĥþőäřđ ūŉşŧäřřęđ"
  },
  "panel": {
    "header-menu": {
      "copy": "Cőpy",
      "create-library-panel": "Cřęäŧę ľįþřäřy päŉęľ",
      "duplicate": "Đūpľįčäŧę",
      "edit": "Ēđįŧ",
      "explore": "Ēχpľőřę",
      "get-help": "Ğęŧ ĥęľp",
      "hide-legend": "Ħįđę ľęģęŉđ",
      "inspect": "Ĩŉşpęčŧ",
      "inspect-data": "Đäŧä",
      "inspect-json": "Päŉęľ ĴŜØŃ",
      "more": "Mőřę...",
      "new-alert-rule": "Ńęŵ äľęřŧ řūľę",
      "query": "Qūęřy",
      "remove": "Ŗęmővę",
      "replace-library-panel": "Ŗępľäčę ľįþřäřy päŉęľ",
      "share": "Ŝĥäřę",
      "show-legend": "Ŝĥőŵ ľęģęŉđ",
      "unlink-library-panel": "Ůŉľįŉĸ ľįþřäřy päŉęľ",
      "view": "Vįęŵ"
    }
  },
  "playlist-edit": {
    "error-prefix": "Ēřřőř ľőäđįŉģ pľäyľįşŧ:",
    "form": {
      "add-tag-label": "Åđđ þy ŧäģ",
      "add-tag-placeholder": "Ŝęľęčŧ ä ŧäģ",
      "add-title-label": "Åđđ þy ŧįŧľę",
      "cancel": "Cäŉčęľ",
      "heading": "Åđđ đäşĥþőäřđş",
      "interval-label": "Ĩŉŧęřväľ",
      "interval-placeholder": "5m",
      "interval-required": "Ĩŉŧęřväľ įş řęqūįřęđ",
      "name-label": "Ńämę",
      "name-placeholder": "Ńämę",
      "name-required": "Ńämę įş řęqūįřęđ",
      "save": "Ŝävę",
      "table-delete": "Đęľęŧę pľäyľįşŧ įŧęm",
      "table-drag": "Đřäģ äŉđ đřőp ŧő řęőřđęř",
      "table-empty": "Pľäyľįşŧ įş ęmpŧy. Åđđ đäşĥþőäřđş þęľőŵ.",
      "table-heading": "Đäşĥþőäřđş"
    },
    "sub-title": "Å pľäyľįşŧ řőŧäŧęş ŧĥřőūģĥ ä přę-şęľęčŧęđ ľįşŧ őƒ đäşĥþőäřđş. Å pľäyľįşŧ čäŉ þę ä ģřęäŧ ŵäy ŧő þūįľđ şįŧūäŧįőŉäľ äŵäřęŉęşş, őř ĵūşŧ şĥőŵ őƒƒ yőūř męŧřįčş ŧő yőūř ŧęäm őř vįşįŧőřş.",
    "title": "Ēđįŧ pľäyľįşŧ"
  },
  "playlist-page": {
    "card": {
      "delete": "Đęľęŧę pľäyľįşŧ",
      "edit": "Ēđįŧ pľäyľįşŧ",
      "start": "Ŝŧäřŧ pľäyľįşŧ",
      "tooltip": "Ŝĥäřę pľäyľįşŧ"
    },
    "create-button": {
      "title": "Ńęŵ pľäyľįşŧ"
    },
    "delete-modal": {
      "body": "Åřę yőū şūřę yőū ŵäŉŧ ŧő đęľęŧę {{name}} pľäyľįşŧ?",
      "confirm-text": "Đęľęŧę"
    },
    "empty": {
      "button": "Cřęäŧę pľäyľįşŧ",
      "pro-tip": "Ÿőū čäŉ ūşę pľäyľįşŧş ŧő čyčľę đäşĥþőäřđş őŉ ŦVş ŵįŧĥőūŧ ūşęř čőŉŧřőľ. <2>Ŀęäřŉ mőřę</2>",
      "title": "Ŧĥęřę äřę ŉő pľäyľįşŧş čřęäŧęđ yęŧ"
    }
  },
  "playlists": {
    "empty-state": {
      "message": "Ńő pľäyľįşŧş ƒőūŉđ"
    }
  },
  "plugins": {
    "empty-state": {
      "message": "Ńő pľūģįŉş ƒőūŉđ"
    }
  },
  "profile": {
    "change-password": {
      "cancel-button": "Cäŉčęľ",
      "cannot-change-password-message": "Päşşŵőřđ čäŉŉőŧ þę čĥäŉģęđ ĥęřę.",
      "change-password-button": "Cĥäŉģę Päşşŵőřđ",
      "confirm-password-label": "Cőŉƒįřm päşşŵőřđ",
      "confirm-password-required": "Ńęŵ päşşŵőřđ čőŉƒįřmäŧįőŉ įş řęqūįřęđ",
      "ldap-auth-proxy-message": "Ÿőū čäŉŉőŧ čĥäŉģę päşşŵőřđ ŵĥęŉ şįģŉęđ įŉ ŵįŧĥ ĿĐÅP őř äūŧĥ přőχy.",
      "new-password-label": "Ńęŵ päşşŵőřđ",
      "new-password-required": "Ńęŵ päşşŵőřđ įş řęqūįřęđ",
      "new-password-same-as-old": "Ńęŵ päşşŵőřđ čäŉ'ŧ þę ŧĥę şämę äş ŧĥę őľđ őŉę.",
      "old-password-label": "Øľđ päşşŵőřđ",
      "old-password-required": "Øľđ päşşŵőřđ įş řęqūįřęđ",
      "passwords-must-match": "Päşşŵőřđş mūşŧ mäŧčĥ",
      "strong-password-validation-register": "Päşşŵőřđ đőęş ŉőŧ čőmpľy ŵįŧĥ ŧĥę şŧřőŉģ päşşŵőřđ pőľįčy"
    }
  },
  "public-dashboard": {
    "acknowledgment-checkboxes": {
      "ack-title": "ßęƒőřę yőū mäĸę ŧĥę đäşĥþőäřđ pūþľįč, äčĸŉőŵľęđģę ŧĥę ƒőľľőŵįŉģ:",
      "data-src-ack-desc": "Pūþľįşĥįŉģ čūřřęŉŧľy őŉľy ŵőřĸş ŵįŧĥ ä şūþşęŧ őƒ đäŧä şőūřčęş*",
      "data-src-ack-tooltip": "Ŀęäřŉ mőřę äþőūŧ pūþľįč đäŧäşőūřčęş",
      "public-ack-desc": "Ÿőūř ęŉŧįřę đäşĥþőäřđ ŵįľľ þę pūþľįč*",
      "public-ack-tooltip": "Ŀęäřŉ mőřę äþőūŧ pūþľįč đäşĥþőäřđş",
      "usage-ack-desc": "Mäĸįŉģ ä đäşĥþőäřđ pūþľįč ŵįľľ čäūşę qūęřįęş ŧő řūŉ ęäčĥ ŧįmę įŧ įş vįęŵęđ, ŵĥįčĥ mäy įŉčřęäşę čőşŧş*",
      "usage-ack-desc-tooltip": "Ŀęäřŉ mőřę äþőūŧ qūęřy čäčĥįŉģ"
    },
    "config": {
      "can-view-dashboard-radio-button-label": "Cäŉ vįęŵ đäşĥþőäřđ",
      "copy-button": "Cőpy",
      "dashboard-url-field-label": "Đäşĥþőäřđ ŮŖĿ",
      "email-share-type-option-label": "Øŉľy şpęčįƒįęđ pęőpľę",
      "pause-sharing-dashboard-label": "Päūşę şĥäřįŉģ đäşĥþőäřđ",
      "public-share-type-option-label": "Åŉyőŉę ŵįŧĥ ä ľįŉĸ",
      "revoke-public-URL-button": "Ŗęvőĸę pūþľįč ŮŖĿ",
      "revoke-public-URL-button-title": "Ŗęvőĸę pūþľįč ŮŖĿ",
      "settings-title": "Ŝęŧŧįŉģş"
    },
    "configuration": {
      "display-annotations-label": "Đįşpľäy äŉŉőŧäŧįőŉş",
      "enable-time-range-label": "Ēŉäþľę ŧįmę řäŉģę",
      "settings-label": "Ŝęŧŧįŉģş",
      "success-pause": "Ÿőūř đäşĥþőäřđ äččęşş ĥäş þęęŉ päūşęđ",
      "success-resume": "Ÿőūř đäşĥþőäřđ äččęşş ĥäş þęęŉ řęşūmęđ",
      "success-update": "Ŝęŧŧįŉģş ĥävę þęęŉ şūččęşşƒūľľy ūpđäŧęđ",
      "success-update-old": "Pūþľįč đäşĥþőäřđ ūpđäŧęđ!",
      "time-range-tooltip": "Ŧĥę şĥäřęđ đäşĥþőäřđ ūşęş ŧĥę đęƒäūľŧ ŧįmę řäŉģę şęŧŧįŉģş őƒ ŧĥę đäşĥþőäřđ"
    },
    "create-page": {
      "generate-public-url-button": "Ğęŉęřäŧę pūþľįč ŮŖĿ",
      "unsupported-features-desc": "Cūřřęŉŧľy, ŵę đőŉ’ŧ şūppőřŧ ŧęmpľäŧę väřįäþľęş őř ƒřőŉŧęŉđ đäŧä şőūřčęş",
      "welcome-title": "Ŵęľčőmę ŧő pūþľįč đäşĥþőäřđş!"
    },
    "delete-modal": {
      "revoke-nonorphaned-body-text": "Åřę yőū şūřę yőū ŵäŉŧ ŧő řęvőĸę ŧĥįş ŮŖĿ? Ŧĥę đäşĥþőäřđ ŵįľľ ŉő ľőŉģęř þę pūþľįč.",
      "revoke-orphaned-body-text": "Øřpĥäŉęđ pūþľįč đäşĥþőäřđ ŵįľľ ŉő ľőŉģęř þę pūþľįč.",
      "revoke-title": "Ŗęvőĸę pūþľįč ŮŖĿ"
    },
    "email-sharing": {
      "accept-button": "Åččępŧ",
      "alert-text": "Ŝĥäřįŉģ đäşĥþőäřđş þy ęmäįľ įş þįľľęđ pęř ūşęř ƒőř ŧĥę đūřäŧįőŉ őƒ ŧĥę 30-đäy ŧőĸęŉ, řęģäřđľęşş őƒ ĥőŵ mäŉy đäşĥþőäřđş äřę şĥäřęđ. ßįľľįŉģ şŧőpş äƒŧęř 30 đäyş ūŉľęşş yőū řęŉęŵ ŧĥę ŧőĸęŉ.",
      "bill-ack": "Ĩ ūŉđęřşŧäŉđ ŧĥäŧ äđđįŉģ ūşęřş řęqūįřęş päymęŉŧ.*",
      "cancel-button": "Cäŉčęľ",
      "input-invalid-email-text": "Ĩŉväľįđ ęmäįľ",
      "input-required-email-text": "Ēmäįľ įş řęqūįřęđ",
      "invite-button": "Ĩŉvįŧę",
      "invite-field-desc": "Ĩŉvįŧę pęőpľę þy ęmäįľ",
      "invite-field-label": "Ĩŉvįŧę",
      "learn-more-button": "Ŀęäřŉ mőřę",
      "recipient-email-placeholder": "Ēmäįľ",
      "recipient-invalid-email-text": "Ĩŉväľįđ ęmäįľ",
      "recipient-invitation-button": "Ĩŉvįŧę",
      "recipient-invitation-description": "Ĩŉvįŧę şőmęőŉę þy ęmäįľ",
      "recipient-invitation-tooltip": "Ŧĥįş đäşĥþőäřđ čőŉŧäįŉş şęŉşįŧįvę đäŧä. ßy ūşįŉģ ŧĥįş ƒęäŧūřę yőū ŵįľľ þę şĥäřįŉģ ŵįŧĥ ęχŧęřŉäľ pęőpľę.",
      "recipient-list-description": "Øŉľy pęőpľę yőū'vę đįřęčŧľy įŉvįŧęđ čäŉ äččęşş ŧĥįş đäşĥþőäřđ",
      "recipient-list-title": "Pęőpľę ŵįŧĥ äččęşş",
      "recipient-required-email-text": "Ēmäįľ įş řęqūįřęđ",
      "resend-button": "Ŗęşęŉđ",
      "resend-button-title": "Ŗęşęŉđ",
      "resend-invite-label": "Ŗęşęŉđ įŉvįŧę",
      "revoke-access-label": "Ŗęvőĸę äččęşş",
      "revoke-button": "Ŗęvőĸę",
      "revoke-button-title": "Ŗęvőĸę",
      "success-creation": "Ÿőūř đäşĥþőäřđ įş řęäđy ƒőř ęχŧęřŉäľ şĥäřįŉģ",
      "success-share-type-change": "Đäşĥþőäřđ äččęşş řęşŧřįčŧęđ: Øŉľy şpęčįƒįč pęőpľę čäŉ ŉőŵ äččęşş ŵįŧĥ ŧĥę ľįŉĸ"
    },
    "modal-alerts": {
      "no-upsert-perm-alert-desc": "Cőŉŧäčŧ yőūř äđmįŉ ŧő ģęŧ pęřmįşşįőŉ ŧő {{mode}} pūþľįč đäşĥþőäřđş",
      "no-upsert-perm-alert-title": "Ÿőū đőŉ’ŧ ĥävę pęřmįşşįőŉ ŧő {{ mode }} ä pūþľįč đäşĥþőäřđ",
      "save-dashboard-changes-alert-title": "Pľęäşę şävę yőūř đäşĥþőäřđ čĥäŉģęş þęƒőřę ūpđäŧįŉģ ŧĥę pūþľįč čőŉƒįģūřäŧįőŉ",
      "unsupport-data-source-alert-readmore-link": "Ŗęäđ mőřę äþőūŧ şūppőřŧęđ đäŧä şőūřčęş",
      "unsupported-data-source-alert-desc": "Ŧĥęřę äřę đäŧä şőūřčęş įŉ ŧĥįş đäşĥþőäřđ ŧĥäŧ äřę ūŉşūppőřŧęđ ƒőř pūþľįč đäşĥþőäřđş. Päŉęľş ŧĥäŧ ūşę ŧĥęşę đäŧä şőūřčęş mäy ŉőŧ ƒūŉčŧįőŉ přőpęřľy: {{unsupportedDataSources}}.",
      "unsupported-data-source-alert-title": "Ůŉşūppőřŧęđ đäŧä şőūřčęş",
      "unsupported-template-variable-alert-desc": "Ŧĥįş pūþľįč đäşĥþőäřđ mäy ŉőŧ ŵőřĸ şįŉčę įŧ ūşęş ŧęmpľäŧę väřįäþľęş",
      "unsupported-template-variable-alert-title": "Ŧęmpľäŧę väřįäþľęş äřę ŉőŧ şūppőřŧęđ"
    },
    "public-sharing": {
      "accept-button": "Åččępŧ",
      "alert-text": "Ŝĥäřįŉģ ŧĥįş đäşĥþőäřđ ęχŧęřŉäľľy mäĸęş įŧ ęŉŧįřęľy äččęşşįþľę ŧő äŉyőŉę ŵįŧĥ ŧĥę ľįŉĸ.",
      "cancel-button": "Cäŉčęľ",
      "learn-more-button": "Ŀęäřŉ mőřę",
      "public-ack": "Ĩ ūŉđęřşŧäŉđ ŧĥäŧ ŧĥįş ęŉŧįřę đäşĥþőäřđ ŵįľľ þę pūþľįč.*",
      "success-creation": "Ÿőūř đäşĥþőäřđ įş ŉőŵ pūþľįčľy äččęşşįþľę",
      "success-share-type-change": "Đäşĥþőäřđ äččęşş ūpđäŧęđ: Åŉyőŉę ŵįŧĥ ŧĥę ľįŉĸ čäŉ ŉőŵ äččęşş"
    },
    "settings-bar-header": {
      "collapse-settings-tooltip": "Cőľľäpşę şęŧŧįŉģş",
      "expand-settings-tooltip": "Ēχpäŉđ şęŧŧįŉģş"
    },
    "settings-configuration": {
      "default-time-range-label": "Đęƒäūľŧ ŧįmę řäŉģę",
      "default-time-range-label-desc": "Ŧĥę pūþľįč đäşĥþőäřđ ūşęş ŧĥę đęƒäūľŧ ŧįmę řäŉģę şęŧŧįŉģş őƒ ŧĥę đäşĥþőäřđ",
      "show-annotations-label": "Ŝĥőŵ äŉŉőŧäŧįőŉş",
      "show-annotations-label-desc": "Ŝĥőŵ äŉŉőŧäŧįőŉş őŉ pūþľįč đäşĥþőäřđ",
      "time-range-picker-label": "Ŧįmę řäŉģę pįčĸęř ęŉäþľęđ",
      "time-range-picker-label-desc": "Åľľőŵ vįęŵęřş ŧő čĥäŉģę ŧįmę řäŉģę"
    },
    "settings-summary": {
      "annotations-hide-text": "Åŉŉőŧäŧįőŉş = ĥįđę",
      "annotations-show-text": "Åŉŉőŧäŧįőŉş = şĥőŵ",
      "time-range-picker-disabled-text": "Ŧįmę řäŉģę pįčĸęř = đįşäþľęđ",
      "time-range-picker-enabled-text": "Ŧįmę řäŉģę pįčĸęř = ęŉäþľęđ",
      "time-range-text": "Ŧįmę řäŉģę = "
    },
    "share": {
      "success-delete": "Ÿőūř đäşĥþőäřđ įş ŉő ľőŉģęř şĥäřęäþľę",
      "success-delete-old": "Pūþľįč đäşĥþőäřđ đęľęŧęđ!"
    },
    "share-configuration": {
      "share-type-label": "Ŀįŉĸ äččęşş"
    },
    "share-externally": {
      "copy-link-button": "Cőpy ęχŧęřŉäľ ľįŉĸ",
      "email-share-type-option-description": "Øŉľy pęőpľę ŵįŧĥ ŧĥę ľįŉĸ čäŉ äččęşş đäşĥþőäřđ",
      "email-share-type-option-label": "Øŉľy şpęčįƒįč pęőpľę",
      "pause-access-button": "Päūşę äččęşş",
      "pause-access-tooltip": "Päūşįŉģ ŵįľľ ŧęmpőřäřįľy đįşäþľę äččęşş ŧő ŧĥįş đäşĥþőäřđ ƒőř äľľ ūşęřş",
      "public-share-type-option-description": "Åŉyőŉę ŵįŧĥ ŧĥę ľįŉĸ čäŉ äččęşş đäşĥþőäřđ",
      "public-share-type-option-label": "Åŉyőŉę ŵįŧĥ ŧĥę ľįŉĸ",
      "resume-access-button": "Ŗęşūmę äččęşş",
      "revoke-access-button": "Ŗęvőĸę äččęşş",
      "revoke-access-description": "Åřę yőū şūřę yőū ŵäŉŧ ŧő řęvőĸę ŧĥįş äččęşş? Ŧĥę đäşĥþőäřđ čäŉ ŉő ľőŉģęř þę şĥäřęđ."
    },
    "sharing": {
      "success-creation": "Đäşĥþőäřđ įş pūþľįč!"
    }
  },
  "public-dashboard-list": {
    "button": {
      "config-button-tooltip": "Cőŉƒįģūřę pūþľįč đäşĥþőäřđ",
      "revoke-button-text": "Ŗęvőĸę pūþľįč ŮŖĿ",
      "revoke-button-tooltip": "Ŗęvőĸę pūþľįč đäşĥþőäřđ ŮŖĿ",
      "view-button-tooltip": "Vįęŵ pūþľįč đäşĥþőäřđ"
    },
    "dashboard-title": {
      "orphaned-title": "<0>Øřpĥäŉęđ pūþľįč đäşĥþőäřđ</0>",
      "orphaned-tooltip": "Ŧĥę ľįŉĸęđ đäşĥþőäřđ ĥäş äľřęäđy þęęŉ đęľęŧęđ"
    },
    "empty-state": {
      "message": "Ÿőū ĥävęŉ'ŧ čřęäŧęđ äŉy pūþľįč đäşĥþőäřđş yęŧ",
      "more-info": "Cřęäŧę ä pūþľįč đäşĥþőäřđ ƒřőm äŉy ęχįşŧįŉģ đäşĥþőäřđ ŧĥřőūģĥ ŧĥę <1>Ŝĥäřę</1> mőđäľ. <4>Ŀęäřŉ mőřę</4>"
    },
    "toggle": {
      "pause-sharing-toggle-text": "Päūşę şĥäřįŉģ"
    }
  },
  "public-dashboard-users-access-list": {
    "dashboard-modal": {
      "loading-text": "Ŀőäđįŉģ...",
      "open-dashboard-list-text": "Øpęŉ đäşĥþőäřđş ľįşŧ",
      "public-dashboard-link": "Pūþľįč đäşĥþőäřđ ŮŖĿ",
      "public-dashboard-setting": "Pūþľįč đäşĥþőäřđ şęŧŧįŉģş"
    },
    "delete-user-modal": {
      "delete-user-button-text": "Đęľęŧę ūşęř",
      "delete-user-cancel-button": "Cäŉčęľ",
      "delete-user-revoke-access-button": "Ŗęvőĸę äččęşş",
      "revoke-access-title": "Ŗęvőĸę äččęşş",
      "revoke-user-access-modal-desc-line1": "Åřę yőū şūřę yőū ŵäŉŧ ŧő řęvőĸę äččęşş ƒőř {{email}}?",
      "revoke-user-access-modal-desc-line2": "Ŧĥįş äčŧįőŉ ŵįľľ įmmęđįäŧęľy řęvőĸę {{email}}&äpőş;ş äččęşş ŧő äľľ pūþľįč đäşĥþőäřđş."
    },
    "modal": {
      "dashboard-modal-title": "Pūþľįč đäşĥþőäřđş"
    },
    "table-header": {
      "activated-label": "Åčŧįväŧęđ",
      "activated-tooltip": "Ēäřľįęşŧ ŧįmę ūşęř ĥäş þęęŉ äŉ äčŧįvę ūşęř ŧő ä đäşĥþőäřđ",
      "email-label": "Ēmäįľ",
      "last-active-label": "Ŀäşŧ äčŧįvę",
      "origin-label": "Øřįģįŉ",
      "role-label": "Ŗőľę"
    }
  },
  "query-library": {
    "delete-query-button": "Đęľęŧę qūęřy"
  },
  "query-operation": {
    "header": {
      "collapse-row": "Cőľľäpşę qūęřy řőŵ",
      "datasource-help": "Ŝĥőŵ đäŧä şőūřčę ĥęľp",
      "drag-and-drop": "Đřäģ äŉđ đřőp ŧő řęőřđęř",
      "duplicate-query": "Đūpľįčäŧę qūęřy",
      "expand-row": "Ēχpäŉđ qūęřy řőŵ",
      "hide-response": "Ħįđę řęşpőŉşę",
      "remove-query": "Ŗęmővę qūęřy",
      "save-to-query-library": "Ŝävę ŧő qūęřy ľįþřäřy",
      "show-response": "Ŝĥőŵ řęşpőŉşę",
      "toggle-edit-mode": "Ŧőģģľę ŧęχŧ ęđįŧ mőđę"
    },
    "query-editor-not-exported": "Đäŧä şőūřčę pľūģįŉ đőęş ŉőŧ ęχpőřŧ äŉy Qūęřy Ēđįŧőř čőmpőŉęŉŧ"
  },
  "recently-deleted": {
    "buttons": {
      "delete": "Đęľęŧę pęřmäŉęŉŧľy",
      "restore": "Ŗęşŧőřę"
    },
    "page": {
      "no-deleted-dashboards": "Ÿőū ĥävęŉ'ŧ đęľęŧęđ äŉy đäşĥþőäřđş řęčęŉŧľy.",
      "no-deleted-dashboards-text": "Ŵĥęŉ yőū đęľęŧę ä đäşĥþőäřđ, įŧ ŵįľľ äppęäř ĥęřę ƒőř 30 đäyş þęƒőřę þęįŉģ pęřmäŉęŉŧľy đęľęŧęđ. Ÿőūř őřģäŉįžäŧįőŉ äđmįŉįşŧřäŧőř čäŉ řęşŧőřę řęčęŉŧľy-đęľęŧęđ đäşĥþőäřđş.",
      "no-search-result": "Ńő řęşūľŧş ƒőūŉđ ƒőř yőūř qūęřy"
    },
    "permanently-delete-modal": {
      "confirm-text": "Đęľęŧę",
      "delete-button": "Đęľęŧę",
      "delete-loading": "Đęľęŧįŉģ...",
      "text_one": "Ŧĥįş äčŧįőŉ ŵįľľ đęľęŧę {{numberOfDashboards}} đäşĥþőäřđ.",
      "text_other": "Ŧĥįş äčŧįőŉ ŵįľľ đęľęŧę {{numberOfDashboards}} đäşĥþőäřđş.",
      "title": "Pęřmäŉęŉŧľy Đęľęŧę Đäşĥþőäřđş"
    },
    "restore-modal": {
      "restore-button": "Ŗęşŧőřę",
      "restore-loading": "Ŗęşŧőřįŉģ...",
      "text_one": "Ŧĥįş äčŧįőŉ ŵįľľ řęşŧőřę {{numberOfDashboards}} đäşĥþőäřđ.",
      "text_other": "Ŧĥįş äčŧįőŉ ŵįľľ řęşŧőřę {{numberOfDashboards}} đäşĥþőäřđş.",
      "title": "Ŗęşŧőřę Đäşĥþőäřđş"
    }
  },
  "recentlyDeleted": {
    "filter": {
      "placeholder": "Ŝęäřčĥ ƒőř đäşĥþőäřđş"
    }
  },
  "refresh-picker": {
    "aria-label": {
      "choose-interval": "Åūŧő řęƒřęşĥ ŧūřŉęđ őƒƒ. Cĥőőşę řęƒřęşĥ ŧįmę įŉŧęřväľ",
      "duration-selected": "Cĥőőşę řęƒřęşĥ ŧįmę įŉŧęřväľ ŵįŧĥ čūřřęŉŧ įŉŧęřväľ {{durationAriaLabel}} şęľęčŧęđ"
    },
    "auto-option": {
      "aria-label": "",
      "label": ""
    },
    "live-option": {
      "aria-label": "Ŧūřŉ őŉ ľįvę şŧřęämįŉģ",
      "label": "Ŀįvę"
    },
    "off-option": {
      "aria-label": "Ŧūřŉ őƒƒ äūŧő řęƒřęşĥ",
      "label": "Øƒƒ"
    },
    "tooltip": {
      "interval-selected": "Ŝęŧ äūŧő řęƒřęşĥ įŉŧęřväľ",
      "turned-off": "Åūŧő řęƒřęşĥ őƒƒ"
    }
  },
  "return-to-previous": {
    "button": {
      "label": "ßäčĸ ŧő {{title}}"
    },
    "dismissable-button": "Cľőşę"
  },
  "scopes": {
    "filters": {
      "apply": "Åppľy",
      "cancel": "Cäŉčęľ",
      "input": {
        "placeholder": "Ŝęľęčŧ şčőpęş...",
        "removeAll": "Ŗęmővę äľľ şčőpęş"
      },
      "title": "Ŝęľęčŧ şčőpęş"
    },
    "suggestedDashboards": {
      "loading": "Ŀőäđįŉģ đäşĥþőäřđş",
      "noResultsForFilter": "Ńő řęşūľŧş ƒőūŉđ ƒőř yőūř qūęřy",
      "noResultsForFilterClear": "Cľęäř şęäřčĥ",
      "noResultsForScopes": "Ńő đäşĥþőäřđş ƒőūŉđ ƒőř ŧĥę şęľęčŧęđ şčőpęş",
      "noResultsNoScopes": "Ńő şčőpęş şęľęčŧęđ",
      "search": "Ŝęäřčĥ",
      "toggle": {
        "collapse": "Cőľľäpşę şčőpę ƒįľŧęřş",
        "expand": "Ēχpäŉđ şčőpę ƒįľŧęřş"
      }
    },
    "tree": {
      "collapse": "Cőľľäpşę",
      "expand": "Ēχpäŉđ",
      "headline": {
        "noResults": "Ńő řęşūľŧş ƒőūŉđ ƒőř yőūř qūęřy",
        "recommended": "Ŗęčőmmęŉđęđ",
        "results": "Ŗęşūľŧş"
      },
      "search": "Ŝęäřčĥ"
    }
  },
  "search": {
    "actions": {
      "include-panels": "Ĩŉčľūđę päŉęľş",
      "remove-datasource-filter": "Đäŧäşőūřčę: {{datasource}}",
      "sort-placeholder": "Ŝőřŧ",
      "starred": "Ŝŧäřřęđ",
      "view-as-folders": "Vįęŵ þy ƒőľđęřş",
      "view-as-list": "Vįęŵ äş ľįşŧ"
    },
    "dashboard-actions": {
      "import": "Ĩmpőřŧ",
      "new": "Ńęŵ",
      "new-dashboard": "Ńęŵ đäşĥþőäřđ",
      "new-folder": "Ńęŵ ƒőľđęř"
    },
    "results-table": {
      "datasource-header": "Đäŧä şőūřčę",
      "deleted-less-than-1-min": "< 1 mįŉ",
      "deleted-remaining-header": "Ŧįmę řęmäįŉįŉģ",
      "location-header": "Ŀőčäŧįőŉ",
      "name-header": "Ńämę",
      "tags-header": "Ŧäģş",
      "type-dashboard": "Đäşĥþőäřđ",
      "type-folder": "Főľđęř",
      "type-header": "Ŧypę"
    },
    "search-input": {
      "include-panels-placeholder": "Ŝęäřčĥ ƒőř đäşĥþőäřđş, ƒőľđęřş, äŉđ päŉęľş",
      "placeholder": "Ŝęäřčĥ ƒőř đäşĥþőäřđş äŉđ ƒőľđęřş"
    }
  },
  "service-accounts": {
    "empty-state": {
      "button-title": "Åđđ şęřvįčę äččőūŉŧ",
      "message": "Ńő şęřvįčęş äččőūŉŧş ƒőūŉđ",
      "more-info": "Ŗęmęmþęř, yőū čäŉ přővįđę şpęčįƒįč pęřmįşşįőŉş ƒőř ÅPĨ äččęşş ŧő őŧĥęř äppľįčäŧįőŉş",
      "title": "Ÿőū ĥävęŉ'ŧ čřęäŧęđ äŉy şęřvįčę äččőūŉŧş yęŧ"
    }
  },
  "share-dashboard": {
    "menu": {
      "export-json-title": "Ēχpőřŧ äş ĴŜØŃ",
      "share-externally-title": "Ŝĥäřę ęχŧęřŉäľľy",
      "share-internally-description": "Åđväŉčęđ şęŧŧįŉģş",
      "share-internally-title": "Ŝĥäřę įŉŧęřŉäľľy",
      "share-snapshot-title": "Ŝĥäřę şŉäpşĥőŧ"
    },
    "share-button": "Ŝĥäřę",
    "share-button-tooltip": "Cőpy şĥőřŧęŉęđ ľįŉĸ"
  },
  "share-drawer": {
    "confirm-action": {
      "back-arrow-button": "ßäčĸ þūŧŧőŉ"
    }
  },
  "share-modal": {
    "dashboard": {
      "title": "Ŝĥäřę"
    },
    "embed": {
      "copy": "Cőpy ŧő čľįpþőäřđ",
      "html": "Ēmþęđ ĦŦMĿ",
      "html-description": "Ŧĥę ĦŦMĿ čőđę þęľőŵ čäŉ þę päşŧęđ äŉđ įŉčľūđęđ įŉ äŉőŧĥęř ŵęþ päģę. Ůŉľęşş äŉőŉymőūş äččęşş įş ęŉäþľęđ, ŧĥę ūşęř vįęŵįŉģ ŧĥäŧ päģę ŉęęđ ŧő þę şįģŉęđ įŉŧő Ğřäƒäŉä ƒőř ŧĥę ģřäpĥ ŧő ľőäđ.",
      "info": "Ğęŉęřäŧę ĦŦMĿ ƒőř ęmþęđđįŉģ äŉ įƒřämę ŵįŧĥ ŧĥįş päŉęľ.",
      "time-range": "Cūřřęŉŧ ŧįmę řäŉģę",
      "time-range-description": "Ŧřäŉşƒőřmş ŧĥę čūřřęŉŧ řęľäŧįvę ŧįmę řäŉģę ŧő äŉ äþşőľūŧę ŧįmę řäŉģę"
    },
    "export": {
      "back-button": "ßäčĸ ŧő ęχpőřŧ čőŉƒįģ",
      "cancel-button": "Cäŉčęľ",
      "info-text": "Ēχpőřŧ ŧĥįş đäşĥþőäřđ.",
      "save-button": "Ŝävę ŧő ƒįľę",
      "share-externally-label": "Ēχpőřŧ ƒőř şĥäřįŉģ ęχŧęřŉäľľy",
      "view-button": "Vįęŵ ĴŜØŃ"
    },
    "library": {
      "info": "Cřęäŧę ľįþřäřy päŉęľ."
    },
    "link": {
      "copy-link-button": "Cőpy",
      "info-text": "Cřęäŧę ä đįřęčŧ ľįŉĸ ŧő ŧĥįş đäşĥþőäřđ őř päŉęľ, čūşŧőmįžęđ ŵįŧĥ ŧĥę őpŧįőŉş þęľőŵ.",
      "link-url": "Ŀįŉĸ ŮŖĿ",
      "render-alert": "Ĩmäģę řęŉđęřęř pľūģįŉ ŉőŧ įŉşŧäľľęđ",
      "render-instructions": "Ŧő řęŉđęř ä päŉęľ įmäģę, yőū mūşŧ įŉşŧäľľ ŧĥę <2>Ğřäƒäŉä įmäģę řęŉđęřęř pľūģįŉ</2>. Pľęäşę čőŉŧäčŧ yőūř Ğřäƒäŉä äđmįŉįşŧřäŧőř ŧő įŉşŧäľľ ŧĥę pľūģįŉ.",
      "rendered-image": "Đįřęčŧ ľįŉĸ řęŉđęřęđ įmäģę",
      "save-alert": "Đäşĥþőäřđ įş ŉőŧ şävęđ",
      "save-dashboard": "Ŧő řęŉđęř ä päŉęľ įmäģę, yőū mūşŧ şävę ŧĥę đäşĥþőäřđ ƒįřşŧ.",
      "shorten-url": "Ŝĥőřŧęŉ ŮŖĿ",
      "time-range-description": "Ŧřäŉşƒőřmş ŧĥę čūřřęŉŧ řęľäŧįvę ŧįmę řäŉģę ŧő äŉ äþşőľūŧę ŧįmę řäŉģę",
      "time-range-label": "Ŀőčĸ ŧįmę řäŉģę"
    },
    "panel": {
      "title": "Ŝĥäřę Päŉęľ"
    },
    "snapshot": {
      "cancel-button": "Cäŉčęľ",
      "copy-link-button": "Cőpy",
      "delete-button": "Đęľęŧę şŉäpşĥőŧ.",
      "deleted-message": "Ŧĥę şŉäpşĥőŧ ĥäş þęęŉ đęľęŧęđ. Ĩƒ yőū ĥävę äľřęäđy äččęşşęđ įŧ őŉčę, ŧĥęŉ įŧ mįģĥŧ ŧäĸę ūp ŧő äŉ ĥőūř þęƒőřę þęƒőřę įŧ įş řęmővęđ ƒřőm þřőŵşęř čäčĥęş őř CĐŃ čäčĥęş.",
      "expire": "Ēχpįřę",
      "expire-day": "1 Đäy",
      "expire-hour": "1 Ħőūř",
      "expire-never": "Ńęvęř",
      "expire-week": "1 Ŵęęĸ",
      "info-text-1": "Å şŉäpşĥőŧ įş äŉ įŉşŧäŉŧ ŵäy ŧő şĥäřę äŉ įŉŧęřäčŧįvę đäşĥþőäřđ pūþľįčľy. Ŵĥęŉ čřęäŧęđ, ŵę şŧřįp şęŉşįŧįvę đäŧä ľįĸę qūęřįęş (męŧřįč, ŧęmpľäŧę, äŉđ äŉŉőŧäŧįőŉ) äŉđ päŉęľ ľįŉĸş, ľęävįŉģ őŉľy ŧĥę vįşįþľę męŧřįč đäŧä äŉđ şęřįęş ŉämęş ęmþęđđęđ įŉ yőūř đäşĥþőäřđ.",
      "info-text-2": "Ķęęp įŉ mįŉđ, yőūř şŉäpşĥőŧ <1>čäŉ þę vįęŵęđ þy äŉyőŉę</1> ŧĥäŧ ĥäş ŧĥę ľįŉĸ äŉđ čäŉ äččęşş ŧĥę ŮŖĿ. Ŝĥäřę ŵįşęľy.",
      "local-button": "Pūþľįşĥ Ŝŉäpşĥőŧ",
      "mistake-message": "Đįđ yőū mäĸę ä mįşŧäĸę? ",
      "name": "Ŝŉäpşĥőŧ ŉämę",
      "timeout": "Ŧįmęőūŧ (şęčőŉđş)",
      "timeout-description": "Ÿőū mįģĥŧ ŉęęđ ŧő čőŉƒįģūřę ŧĥę ŧįmęőūŧ väľūę įƒ įŧ ŧäĸęş ä ľőŉģ ŧįmę ŧő čőľľęčŧ yőūř đäşĥþőäřđ męŧřįčş.",
      "url-label": "Ŝŉäpşĥőŧ ŮŖĿ"
    },
    "tab-title": {
      "embed": "Ēmþęđ",
      "export": "Ēχpőřŧ",
      "library-panel": "Ŀįþřäřy päŉęľ",
      "link": "Ŀįŉĸ",
      "panel-embed": "Ēmþęđ",
      "public-dashboard": "Pūþľįč Đäşĥþőäřđ",
      "public-dashboard-title": "Pūþľįč đäşĥþőäřđ",
      "snapshot": "Ŝŉäpşĥőŧ"
    },
    "theme-picker": {
      "current": "Cūřřęŉŧ",
      "dark": "Đäřĸ",
      "field-name": "Ŧĥęmę",
      "light": "Ŀįģĥŧ"
    },
    "view-json": {
      "copy-button": "Cőpy ŧő Cľįpþőäřđ"
    }
  },
  "share-panel": {
    "drawer": {
      "share-link-title": "Ŀįŉĸ şęŧŧįŉģş"
    },
    "menu": {
      "share-link-title": "Ŝĥäřę ľįŉĸ"
    }
  },
  "share-playlist": {
    "checkbox-description": "Päŉęľ ĥęįģĥŧş ŵįľľ þę äđĵūşŧęđ ŧő ƒįŧ şčřęęŉ şįžę",
    "checkbox-label": "Åūŧőƒįŧ",
    "copy-link-button": "Cőpy",
    "link-url-label": "Ŀįŉĸ ŮŖĿ",
    "mode": "Mőđę",
    "mode-kiosk": "Ķįőşĸ",
    "mode-normal": "Ńőřmäľ",
    "mode-tv": "ŦV",
    "title": "Ŝĥäřę pľäyľįşŧ"
  },
  "shared": {
    "preferences": {
      "theme": {
        "dark-label": "Đäřĸ",
        "light-label": "Ŀįģĥŧ",
        "system-label": "Ŝyşŧęm přęƒęřęŉčę"
      }
    }
  },
  "shared-dashboard": {
    "fields": {
      "timezone-label": "Ŧįmęžőŉę"
    }
  },
  "shared-preferences": {
    "fields": {
      "home-dashboard-label": "Ħőmę Đäşĥþőäřđ",
      "home-dashboard-placeholder": "Đęƒäūľŧ đäşĥþőäřđ",
      "locale-label": "Ŀäŉģūäģę",
      "locale-placeholder": "Cĥőőşę ľäŉģūäģę",
      "theme-label": "Ĩŉŧęřƒäčę ŧĥęmę",
      "week-start-label": "Ŵęęĸ şŧäřŧ"
    },
    "theme": {
      "default-label": "Đęƒäūľŧ"
    },
    "title": "Přęƒęřęŉčęş"
  },
  "silences": {
    "empty-state": {
      "button-title": "Cřęäŧę şįľęŉčę",
      "title": "Ÿőū ĥävęŉ'ŧ čřęäŧęđ äŉy şįľęŉčęş yęŧ"
    },
    "table": {
      "add-silence-button": "Åđđ Ŝįľęŉčę",
      "edit-button": "Ēđįŧ",
      "expired-silences": "Ēχpįřęđ şįľęŉčęş äřę äūŧőmäŧįčäľľy đęľęŧęđ äƒŧęř 5 đäyş.",
      "no-matching-silences": "Ńő mäŧčĥįŉģ şįľęŉčęş ƒőūŉđ;",
      "noConfig": "Cřęäŧę ä ŉęŵ čőŉŧäčŧ pőįŉŧ ŧő čřęäŧę ä čőŉƒįģūřäŧįőŉ ūşįŉģ ŧĥę đęƒäūľŧ väľūęş őř čőŉŧäčŧ yőūř äđmįŉįşŧřäŧőř ŧő şęŧ ūp ŧĥę Åľęřŧmäŉäģęř.",
      "recreate-button": "Ŗęčřęäŧę",
      "unsilence-button": "Ůŉşįľęŉčę"
    }
  },
  "silences-table": {
    "header": {
      "alert-name": "Åľęřŧ ŉämę",
      "state": "Ŝŧäŧę"
    }
  },
  "snapshot": {
    "empty-state": {
      "message": "Ÿőū ĥävęŉ'ŧ čřęäŧęđ äŉy şŉäpşĥőŧş yęŧ",
      "more-info": "Ÿőū čäŉ čřęäŧę ä şŉäpşĥőŧ őƒ äŉy đäşĥþőäřđ ŧĥřőūģĥ ŧĥę <1>Ŝĥäřę</1> mőđäľ. <4>Ŀęäřŉ mőřę</4>"
    },
    "external-badge": "Ēχŧęřŉäľ",
    "name-column-header": "Ńämę",
    "share": {
      "cancel-button": "Cäŉčęľ",
      "copy-link-button": "Cőpy ľįŉĸ",
      "delete-button": "Đęľęŧę şŉäpşĥőŧ",
      "delete-description": "Åřę yőū şūřę yőū ŵäŉŧ ŧő đęľęŧę ŧĥįş şŉäpşĥőŧ?",
      "delete-title": "Đęľęŧę şŉäpşĥőŧ",
      "deleted-alert": "Ÿőūř şŉäpşĥőŧ ĥäş þęęŉ đęľęŧęđ. Ĩŧ mįģĥŧ ŧäĸę ūp ŧő äŉ ĥőūř þęƒőřę ŧĥę şŉäpşĥőŧ įş čľęäřęđ ƒřőm äŉy CĐŃ čäčĥęş.",
      "expiration-label": "Ēχpįřęş įŉ",
      "info-alert": "Å Ğřäƒäŉä đäşĥþőäřđ şŉäpşĥőŧ pūþľįčľy şĥäřęş ä đäşĥþőäřđ ŵĥįľę řęmővįŉģ şęŉşįŧįvę đäŧä şūčĥ äş qūęřįęş äŉđ päŉęľ ľįŉĸş, ľęävįŉģ őŉľy vįşįþľę męŧřįčş äŉđ şęřįęş ŉämęş. Åŉyőŉę ŵįŧĥ ŧĥę ľįŉĸ čäŉ äččęşş ŧĥę şŉäpşĥőŧ.",
      "learn-more-button": "Ŀęäřŉ mőřę",
      "local-button": "Pūþľįşĥ şŉäpşĥőŧ",
      "name-label": "Ŝŉäpşĥőŧ ŉämę*",
      "new-snapshot-button": "Ńęŵ şŉäpşĥőŧ",
      "success-creation": "Ÿőūř şŉäpşĥőŧ ĥäş þęęŉ čřęäŧęđ",
      "success-delete": "Ÿőūř şŉäpşĥőŧ ĥäş þęęŉ đęľęŧęđ",
      "view-all-button": "Vįęŵ äľľ şŉäpşĥőŧş"
    },
    "url-column-header": "Ŝŉäpşĥőŧ ūřľ",
    "view-button": "Vįęŵ"
  },
  "tag-filter": {
    "loading": "Ŀőäđįŉģ...",
    "no-tags": "Ńő ŧäģş ƒőūŉđ",
    "placeholder": "Fįľŧęř þy ŧäģ"
  },
  "teams": {
    "empty-state": {
      "button-title": "Ńęŵ ŧęäm",
      "message": "Ńő ŧęämş ƒőūŉđ",
      "pro-tip": "Åşşįģŉ ƒőľđęř äŉđ đäşĥþőäřđ pęřmįşşįőŉş ŧő ŧęämş įŉşŧęäđ őƒ ūşęřş ŧő ęäşę äđmįŉįşŧřäŧįőŉ. <2>Ŀęäřŉ mőřę</2>",
      "title": "Ÿőū ĥävęŉ'ŧ čřęäŧęđ äŉy ŧęämş yęŧ"
    }
  },
  "time-picker": {
    "absolute": {
      "recent-title": "Ŗęčęŉŧľy ūşęđ äþşőľūŧę řäŉģęş",
      "title": "Åþşőľūŧę ŧįmę řäŉģę"
    },
    "calendar": {
      "apply-button": "Åppľy ŧįmę řäŉģę",
      "cancel-button": "Cäŉčęľ",
      "close": "Cľőşę čäľęŉđäř",
      "next-month": "Ńęχŧ mőŉŧĥ",
      "previous-month": "Přęvįőūş mőŉŧĥ",
      "select-time": "Ŝęľęčŧ ä ŧįmę řäŉģę"
    },
    "content": {
      "empty-recent-list-docs": "<0><0>Ŗęäđ ŧĥę đőčūmęŉŧäŧįőŉ</0><1> ŧő ƒįŉđ őūŧ mőřę äþőūŧ ĥőŵ ŧő ęŉŧęř čūşŧőm ŧįmę řäŉģęş.</1></0>",
      "empty-recent-list-info": "Ĩŧ ľőőĸş ľįĸę yőū ĥävęŉ'ŧ ūşęđ ŧĥįş ŧįmę pįčĸęř þęƒőřę. Åş şőőŉ äş yőū ęŉŧęř şőmę ŧįmę įŉŧęřväľş, řęčęŉŧľy ūşęđ įŉŧęřväľş ŵįľľ äppęäř ĥęřę.",
      "filter-placeholder": "Ŝęäřčĥ qūįčĸ řäŉģęş"
    },
    "copy-paste": {
      "copy-success-message": "Ŧįmę řäŉģę čőpįęđ ŧő čľįpþőäřđ",
      "default-error-message": "{{error}} įş ŉőŧ ä väľįđ ŧįmę řäŉģę",
      "default-error-title": "Ĩŉväľįđ ŧįmę řäŉģę",
      "tooltip-copy": "Cőpy ŧįmę řäŉģę ŧő čľįpþőäřđ",
      "tooltip-paste": "Päşŧę ŧįmę řäŉģę"
    },
    "footer": {
      "change-settings-button": "Cĥäŉģę ŧįmę şęŧŧįŉģş",
      "fiscal-year-option": "Fįşčäľ yęäř",
      "fiscal-year-start": "Fįşčäľ yęäř şŧäřŧ mőŉŧĥ",
      "time-zone-option": "Ŧįmę žőŉę",
      "time-zone-selection": "Ŧįmę žőŉę şęľęčŧįőŉ"
    },
    "range-content": {
      "apply-button": "Åppľy ŧįmę řäŉģę",
      "default-error": "Pľęäşę ęŉŧęř ä päşŧ đäŧę őř \"ŉőŵ\"",
      "fiscal-year": "Fįşčäľ yęäř",
      "from-input": "Fřőm",
      "open-input-calendar": "Øpęŉ čäľęŉđäř",
      "range-error": "\"Fřőm\" čäŉ'ŧ þę äƒŧęř \"Ŧő\"",
      "to-input": "Ŧő"
    },
    "range-picker": {
      "backwards-time-aria-label": "Mővę ŧįmę řäŉģę þäčĸŵäřđş",
      "current-time-selected": "Ŧįmę řäŉģę şęľęčŧęđ: {{currentTimeRange}}",
      "forwards-time-aria-label": "Mővę ŧįmę řäŉģę ƒőřŵäřđş",
      "to": "ŧő",
      "zoom-out-button": "Żőőm őūŧ ŧįmę řäŉģę",
      "zoom-out-tooltip": "Ŧįmę řäŉģę žőőm őūŧ <1></1> CŦŖĿ+Ż"
    },
    "time-range": {
      "aria-role": "Ŧįmę řäŉģę şęľęčŧįőŉ",
      "default-title": "Ŧįmę řäŉģęş",
      "example-title": "Ēχämpľę ŧįmę řäŉģęş",
      "specify": "Ŝpęčįƒy ŧįmę řäŉģę <1></1>"
    },
    "zone": {
      "select-aria-label": "Ŧįmę žőŉę pįčĸęř",
      "select-search-input": "Ŧypę ŧő şęäřčĥ (čőūŉŧřy, čįŧy, äþþřęvįäŧįőŉ)"
    }
  },
  "transformations": {
    "empty": {
      "add-transformation-body": "Ŧřäŉşƒőřmäŧįőŉş äľľőŵ đäŧä ŧő þę čĥäŉģęđ įŉ väřįőūş ŵäyş þęƒőřę yőūř vįşūäľįžäŧįőŉ įş şĥőŵŉ.<1></1>Ŧĥįş įŉčľūđęş ĵőįŉįŉģ đäŧä ŧőģęŧĥęř, řęŉämįŉģ ƒįęľđş, mäĸįŉģ čäľčūľäŧįőŉş, ƒőřmäŧŧįŉģ đäŧä ƒőř đįşpľäy, äŉđ mőřę.",
      "add-transformation-header": "Ŝŧäřŧ ŧřäŉşƒőřmįŉģ đäŧä"
    }
  },
  "Type": "Ŧypę",
  "Unit": "Ůŉįŧ",
  "Unknown": "Ůŉĸŉőŵŉ",
  "user-orgs": {
    "current-org-button": "Cūřřęŉŧ",
    "name-column": "Ńämę",
    "role-column": "Ŗőľę",
    "select-org-button": "Ŝęľęčŧ őřģäŉįşäŧįőŉ",
    "title": "Øřģäŉįžäŧįőŉş"
  },
  "user-profile": {
    "fields": {
      "email-error": "Ēmäįľ įş řęqūįřęđ",
      "email-label": "Ēmäįľ",
      "name-error": "Ńämę įş řęqūįřęđ",
      "name-label": "Ńämę",
      "username-label": "Ůşęřŉämę"
    },
    "tabs": {
      "general": "Ğęŉęřäľ"
    }
  },
  "user-session": {
    "browser-column": "ßřőŵşęř & ØŜ",
    "created-at-column": "Ŀőģģęđ őŉ",
    "ip-column": "ĨP äđđřęşş",
    "revoke": "Ŗęvőĸę ūşęř şęşşįőŉ",
    "seen-at-column": "Ŀäşŧ şęęŉ"
  },
  "user-sessions": {
    "loading": "Ŀőäđįŉģ şęşşįőŉş..."
  },
  "users": {
    "empty-state": {
      "message": "Ńő ūşęřş ƒőūŉđ"
    }
  },
  "users-access-list": {
    "tabs": {
      "public-dashboard-users-tab-title": "Pūþľįč đäşĥþőäřđ ūşęřş"
    }
  },
  "variable": {
    "adhoc": {
      "placeholder": "Ŝęľęčŧ väľūę"
    },
    "dropdown": {
      "placeholder": "Ēŉŧęř väřįäþľę väľūę"
    },
    "picker": {
      "link-all": "Åľľ",
      "option-all": "Åľľ",
      "option-selected-values": "Ŝęľęčŧęđ",
      "option-tooltip": "Cľęäř şęľęčŧįőŉş"
    },
    "textbox": {
      "placeholder": "Ēŉŧęř väřįäþľę väľūę"
    }
  },
  "variables": {
    "empty-state": {
      "button-title": "Åđđ väřįäþľę",
      "info-box-content": "Väřįäþľęş ęŉäþľę mőřę įŉŧęřäčŧįvę äŉđ đyŉämįč đäşĥþőäřđş. Ĩŉşŧęäđ őƒ ĥäřđ-čőđįŉģ ŧĥįŉģş ľįĸę şęřvęř őř şęŉşőř ŉämęş įŉ yőūř męŧřįč qūęřįęş yőū čäŉ ūşę väřįäþľęş įŉ ŧĥęįř pľäčę. Väřįäþľęş äřę şĥőŵŉ äş ľįşŧ þőχęş äŧ ŧĥę ŧőp őƒ ŧĥę đäşĥþőäřđ. Ŧĥęşę đřőp-đőŵŉ ľįşŧş mäĸę įŧ ęäşy ŧő čĥäŉģę ŧĥę đäŧä þęįŉģ đįşpľäyęđ įŉ yőūř đäşĥþőäřđ.",
      "info-box-content-2": "Cĥęčĸ őūŧ ŧĥę <2>Ŧęmpľäŧęş äŉđ väřįäþľęş đőčūmęŉŧäŧįőŉ</2> ƒőř mőřę įŉƒőřmäŧįőŉ.",
      "title": "Ŧĥęřę äřę ŉő väřįäþľęş äđđęđ yęŧ"
    }
  }
}<|MERGE_RESOLUTION|>--- conflicted
+++ resolved
@@ -660,10 +660,7 @@
       "stop-scan": "Ŝŧőp şčäŉ"
     },
     "query-library": {
-<<<<<<< HEAD
       "add-edit-description": "Åđđ/ęđįŧ đęşčřįpŧįőŉ",
-=======
->>>>>>> 783ff715
       "cancel": "Cäŉčęľ",
       "default-description": "Pūþľįč",
       "delete-query": "Đęľęŧę qūęřy",
@@ -672,15 +669,11 @@
       "private": "Přįväŧę",
       "public": "Pūþľįč",
       "query-deleted": "Qūęřy đęľęŧęđ",
-<<<<<<< HEAD
       "query-template-add-error": "Ēřřőř äŧŧęmpŧįŉģ ŧő äđđ ŧĥįş qūęřy ŧő ŧĥę ľįþřäřy",
       "query-template-added": "Qūęřy ŧęmpľäŧę şūččęşşƒūľľy äđđęđ ŧő ŧĥę ľįþřäřy",
       "query-template-edit-error": "Ēřřőř äŧŧęmpŧįŉģ ŧő ęđįŧ ŧĥįş qūęřy",
       "query-template-edited": "Qūęřy ŧęmpľäŧę şūččęşşƒūľľy ęđįŧęđ",
-=======
-      "query-template-added": "Qūęřy ŧęmpľäŧę şūččęşşƒūľľy äđđęđ ŧő ŧĥę ľįþřäřy",
       "query-template-error": "Ēřřőř äŧŧęmpŧįŉģ ŧő äđđ ŧĥįş qūęřy ŧő ŧĥę ľįþřäřy",
->>>>>>> 783ff715
       "save": "Ŝävę"
     },
     "rich-history": {
