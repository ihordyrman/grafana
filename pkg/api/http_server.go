package api

import (
	"context"
	"crypto/tls"
	"errors"
	"fmt"
	"net"
	"net/http"
	"os"
	"path"
	"path/filepath"
	"strings"
	"sync"

	"github.com/grafana/grafana/pkg/bus"
	"github.com/grafana/grafana/pkg/middleware/csrf"

	"github.com/prometheus/client_golang/prometheus"
	"github.com/prometheus/client_golang/prometheus/promhttp"

	"github.com/grafana/grafana/pkg/api/avatar"
	"github.com/grafana/grafana/pkg/api/routing"
	httpstatic "github.com/grafana/grafana/pkg/api/static"
	"github.com/grafana/grafana/pkg/components/simplejson"
	"github.com/grafana/grafana/pkg/framework/coremodel"
	"github.com/grafana/grafana/pkg/infra/localcache"
	"github.com/grafana/grafana/pkg/infra/log"
	"github.com/grafana/grafana/pkg/infra/remotecache"
	"github.com/grafana/grafana/pkg/infra/tracing"
	loginpkg "github.com/grafana/grafana/pkg/login"
	"github.com/grafana/grafana/pkg/login/social"
	"github.com/grafana/grafana/pkg/middleware"
	"github.com/grafana/grafana/pkg/models"
	"github.com/grafana/grafana/pkg/plugins"
	"github.com/grafana/grafana/pkg/plugins/manager"
	"github.com/grafana/grafana/pkg/plugins/manager/loader"
	"github.com/grafana/grafana/pkg/plugins/plugincontext"
	"github.com/grafana/grafana/pkg/services/accesscontrol"
	"github.com/grafana/grafana/pkg/services/alerting"
	"github.com/grafana/grafana/pkg/services/cleanup"
	"github.com/grafana/grafana/pkg/services/comments"
	"github.com/grafana/grafana/pkg/services/contexthandler"
	"github.com/grafana/grafana/pkg/services/dashboards"
	"github.com/grafana/grafana/pkg/services/dashboardsnapshots"
	dashver "github.com/grafana/grafana/pkg/services/dashboardversion"
	"github.com/grafana/grafana/pkg/services/datasourceproxy"
	"github.com/grafana/grafana/pkg/services/datasources"
	"github.com/grafana/grafana/pkg/services/datasources/permissions"
	"github.com/grafana/grafana/pkg/services/encryption"
	"github.com/grafana/grafana/pkg/services/export"
	"github.com/grafana/grafana/pkg/services/featuremgmt"
	"github.com/grafana/grafana/pkg/services/hooks"
	"github.com/grafana/grafana/pkg/services/ldap"
	"github.com/grafana/grafana/pkg/services/libraryelements"
	"github.com/grafana/grafana/pkg/services/librarypanels"
	"github.com/grafana/grafana/pkg/services/live"
	"github.com/grafana/grafana/pkg/services/live/pushhttp"
	"github.com/grafana/grafana/pkg/services/login"
	"github.com/grafana/grafana/pkg/services/ngalert"
	"github.com/grafana/grafana/pkg/services/notifications"
	"github.com/grafana/grafana/pkg/services/plugindashboards"
	pluginSettings "github.com/grafana/grafana/pkg/services/pluginsettings/service"
	pref "github.com/grafana/grafana/pkg/services/preference"
	"github.com/grafana/grafana/pkg/services/provisioning"
	"github.com/grafana/grafana/pkg/services/query"
	"github.com/grafana/grafana/pkg/services/queryhistory"
	"github.com/grafana/grafana/pkg/services/quota"
	"github.com/grafana/grafana/pkg/services/rendering"
	"github.com/grafana/grafana/pkg/services/search"
	"github.com/grafana/grafana/pkg/services/searchusers"
	"github.com/grafana/grafana/pkg/services/secrets"
	"github.com/grafana/grafana/pkg/services/serviceaccounts"
	"github.com/grafana/grafana/pkg/services/shorturls"
	"github.com/grafana/grafana/pkg/services/sqlstore"
	"github.com/grafana/grafana/pkg/services/star"
	"github.com/grafana/grafana/pkg/services/store"
	"github.com/grafana/grafana/pkg/services/teamguardian"
	"github.com/grafana/grafana/pkg/services/thumbs"
	"github.com/grafana/grafana/pkg/services/updatechecker"
	"github.com/grafana/grafana/pkg/setting"
	"github.com/grafana/grafana/pkg/web"
)

type HTTPServer struct {
	log              log.Logger
	web              *web.Mux
	context          context.Context
	httpSrv          *http.Server
	middlewares      []web.Handler
	namedMiddlewares []routing.RegisterNamedMiddleware
	bus              bus.Bus

	PluginContextProvider        *plugincontext.Provider
	RouteRegister                routing.RouteRegister
	RenderService                rendering.Service
	Cfg                          *setting.Cfg
	Features                     *featuremgmt.FeatureManager
	SettingsProvider             setting.Provider
	HooksService                 *hooks.HooksService
	CacheService                 *localcache.CacheService
	DataSourceCache              datasources.CacheService
	AuthTokenService             models.UserTokenService
	QuotaService                 *quota.QuotaService
	RemoteCacheService           *remotecache.RemoteCache
	ProvisioningService          provisioning.ProvisioningService
	Login                        login.Service
	License                      models.Licensing
	AccessControl                accesscontrol.AccessControl
	DataProxy                    *datasourceproxy.DataSourceProxyService
	PluginRequestValidator       models.PluginRequestValidator
	pluginManager                manager.Service
	pluginClient                 plugins.Client
	pluginStore                  plugins.Store
	pluginManager                plugins.Manager
	pluginDashboardService       plugindashboards.Service
	pluginErrorResolver          loader.ErrorResolver
	SearchService                search.Service
	ShortURLService              shorturls.Service
	QueryHistoryService          queryhistory.Service
	Live                         *live.GrafanaLive
	LivePushGateway              *pushhttp.Gateway
	ThumbService                 thumbs.Service
	ExportService                export.ExportService
	StorageService               store.HTTPStorageService
	ContextHandler               *contexthandler.ContextHandler
	SQLStore                     sqlstore.Store
	AlertEngine                  *alerting.AlertEngine
	AlertNG                      *ngalert.AlertNG
	LibraryPanelService          librarypanels.Service
	LibraryElementService        libraryelements.Service
	SocialService                social.Service
	Listener                     net.Listener
	EncryptionService            encryption.Internal
	SecretsService               secrets.Service
	DataSourcesService           datasources.DataSourceService
	cleanUpService               *cleanup.CleanUpService
	tracer                       tracing.Tracer
	grafanaUpdateChecker         *updatechecker.GrafanaService
	pluginsUpdateChecker         *updatechecker.PluginsService
	searchUsersService           searchusers.Service
	ldapGroups                   ldap.Groups
	teamGuardian                 teamguardian.TeamGuardian
	queryDataService             *query.Service
	serviceAccountsService       serviceaccounts.Service
	authInfoService              login.AuthInfoService
	authenticator                loginpkg.Authenticator
	teamPermissionsService       accesscontrol.TeamPermissionsService
	NotificationService          *notifications.NotificationService
	dashboardService             dashboards.DashboardService
	dashboardProvisioningService dashboards.DashboardProvisioningService
	folderService                dashboards.FolderService
	DatasourcePermissionsService permissions.DatasourcePermissionsService
	commentsService              *comments.Service
	AlertNotificationService     *alerting.AlertNotificationService
	dashboardsnapshotsService    dashboardsnapshots.Service
	PluginSettings               *pluginSettings.Service
	AvatarCacheServer            *avatar.AvatarCacheServer
	preferenceService            pref.Service
	Csrf                         csrf.Service
	entityEventsService          store.EntityEventsService
	folderPermissionsService     accesscontrol.FolderPermissionsService
	dashboardPermissionsService  accesscontrol.DashboardPermissionsService
	dashboardVersionService      dashver.Service
	starService                  star.Service
	CoremodelRegistry            *coremodel.Registry
}

type ServerOptions struct {
	Listener net.Listener
}

func ProvideHTTPServer(opts ServerOptions, cfg *setting.Cfg, routeRegister routing.RouteRegister, bus bus.Bus,
	renderService rendering.Service, licensing models.Licensing, hooksService *hooks.HooksService,
	cacheService *localcache.CacheService, sqlStore *sqlstore.SQLStore, alertEngine *alerting.AlertEngine,
	pluginRequestValidator models.PluginRequestValidator, pluginManager manager.Service,
	pluginDashboardService plugindashboards.Service, pluginStore plugins.Store, pluginClient plugins.Client,
<<<<<<< HEAD
	pluginErrorResolver loader.ErrorResolver, settingsProvider setting.Provider,
=======
	pluginErrorResolver plugins.ErrorResolver, pluginManager plugins.Manager, settingsProvider setting.Provider,
>>>>>>> 390b7d08
	dataSourceCache datasources.CacheService, userTokenService models.UserTokenService,
	cleanUpService *cleanup.CleanUpService, shortURLService shorturls.Service, queryHistoryService queryhistory.Service,
	thumbService thumbs.Service, remoteCache *remotecache.RemoteCache, provisioningService provisioning.ProvisioningService,
	loginService login.Service, authenticator loginpkg.Authenticator, accessControl accesscontrol.AccessControl,
	dataSourceProxy *datasourceproxy.DataSourceProxyService, searchService *search.SearchService,
	live *live.GrafanaLive, livePushGateway *pushhttp.Gateway, plugCtxProvider *plugincontext.Provider,
	contextHandler *contexthandler.ContextHandler, features *featuremgmt.FeatureManager,
	alertNG *ngalert.AlertNG, libraryPanelService librarypanels.Service, libraryElementService libraryelements.Service,
	quotaService *quota.QuotaService, socialService social.Service, tracer tracing.Tracer, exportService export.ExportService,
	encryptionService encryption.Internal, grafanaUpdateChecker *updatechecker.GrafanaService,
	pluginsUpdateChecker *updatechecker.PluginsService, searchUsersService searchusers.Service,
	dataSourcesService datasources.DataSourceService, secretsService secrets.Service, queryDataService *query.Service,
	ldapGroups ldap.Groups, teamGuardian teamguardian.TeamGuardian, serviceaccountsService serviceaccounts.Service,
	authInfoService login.AuthInfoService, storageService store.HTTPStorageService,
	notificationService *notifications.NotificationService, dashboardService dashboards.DashboardService,
	dashboardProvisioningService dashboards.DashboardProvisioningService, folderService dashboards.FolderService,
	datasourcePermissionsService permissions.DatasourcePermissionsService, alertNotificationService *alerting.AlertNotificationService,
	dashboardsnapshotsService dashboardsnapshots.Service, commentsService *comments.Service, pluginSettings *pluginSettings.Service,
	avatarCacheServer *avatar.AvatarCacheServer, preferenceService pref.Service, entityEventsService store.EntityEventsService,
	teamsPermissionsService accesscontrol.TeamPermissionsService, folderPermissionsService accesscontrol.FolderPermissionsService,
	dashboardPermissionsService accesscontrol.DashboardPermissionsService, dashboardVersionService dashver.Service,
	starService star.Service, coremodelRegistry *coremodel.Registry, csrfService csrf.Service,
) (*HTTPServer, error) {
	web.Env = cfg.Env
	m := web.New()

	hs := &HTTPServer{
		Cfg:                          cfg,
		RouteRegister:                routeRegister,
		bus:                          bus,
		RenderService:                renderService,
		License:                      licensing,
		HooksService:                 hooksService,
		CacheService:                 cacheService,
		SQLStore:                     sqlStore,
		AlertEngine:                  alertEngine,
		PluginRequestValidator:       pluginRequestValidator,
		pluginManager:                pluginManager,
		pluginClient:                 pluginClient,
		pluginStore:                  pluginStore,
		pluginDashboardService:       pluginDashboardService,
		pluginErrorResolver:          pluginErrorResolver,
		grafanaUpdateChecker:         grafanaUpdateChecker,
		pluginsUpdateChecker:         pluginsUpdateChecker,
		SettingsProvider:             settingsProvider,
		DataSourceCache:              dataSourceCache,
		AuthTokenService:             userTokenService,
		cleanUpService:               cleanUpService,
		ShortURLService:              shortURLService,
		QueryHistoryService:          queryHistoryService,
		Features:                     features,
		ThumbService:                 thumbService,
		StorageService:               storageService,
		RemoteCacheService:           remoteCache,
		ProvisioningService:          provisioningService,
		Login:                        loginService,
		AccessControl:                accessControl,
		DataProxy:                    dataSourceProxy,
		SearchService:                searchService,
		ExportService:                exportService,
		Live:                         live,
		LivePushGateway:              livePushGateway,
		PluginContextProvider:        plugCtxProvider,
		ContextHandler:               contextHandler,
		AlertNG:                      alertNG,
		LibraryPanelService:          libraryPanelService,
		LibraryElementService:        libraryElementService,
		QuotaService:                 quotaService,
		tracer:                       tracer,
		log:                          log.New("http.server"),
		web:                          m,
		Listener:                     opts.Listener,
		SocialService:                socialService,
		EncryptionService:            encryptionService,
		SecretsService:               secretsService,
		DataSourcesService:           dataSourcesService,
		searchUsersService:           searchUsersService,
		ldapGroups:                   ldapGroups,
		teamGuardian:                 teamGuardian,
		queryDataService:             queryDataService,
		serviceAccountsService:       serviceaccountsService,
		authInfoService:              authInfoService,
		authenticator:                authenticator,
		NotificationService:          notificationService,
		dashboardService:             dashboardService,
		dashboardProvisioningService: dashboardProvisioningService,
		folderService:                folderService,
		DatasourcePermissionsService: datasourcePermissionsService,
		commentsService:              commentsService,
		teamPermissionsService:       teamsPermissionsService,
		AlertNotificationService:     alertNotificationService,
		dashboardsnapshotsService:    dashboardsnapshotsService,
		PluginSettings:               pluginSettings,
		AvatarCacheServer:            avatarCacheServer,
		preferenceService:            preferenceService,
		Csrf:                         csrfService,
		entityEventsService:          entityEventsService,
		folderPermissionsService:     folderPermissionsService,
		dashboardPermissionsService:  dashboardPermissionsService,
		dashboardVersionService:      dashboardVersionService,
		starService:                  starService,
		CoremodelRegistry:            coremodelRegistry,
	}
	if hs.Listener != nil {
		hs.log.Debug("Using provided listener")
	}
	hs.registerRoutes()

	// Register access control scope resolver for annotations
	hs.AccessControl.RegisterScopeAttributeResolver(AnnotationTypeScopeResolver())

	if err := hs.declareFixedRoles(); err != nil {
		return nil, err
	}
	return hs, nil
}

func (hs *HTTPServer) AddMiddleware(middleware web.Handler) {
	hs.middlewares = append(hs.middlewares, middleware)
}

func (hs *HTTPServer) AddNamedMiddleware(middleware routing.RegisterNamedMiddleware) {
	hs.namedMiddlewares = append(hs.namedMiddlewares, middleware)
}

func (hs *HTTPServer) Run(ctx context.Context) error {
	hs.context = ctx

	hs.applyRoutes()

	// Remove any square brackets enclosing IPv6 addresses, a format we support for backwards compatibility
	host := strings.TrimSuffix(strings.TrimPrefix(hs.Cfg.HTTPAddr, "["), "]")
	hs.httpSrv = &http.Server{
		Addr:        net.JoinHostPort(host, hs.Cfg.HTTPPort),
		Handler:     hs.web,
		ReadTimeout: hs.Cfg.ReadTimeout,
	}
	switch hs.Cfg.Protocol {
	case setting.HTTP2Scheme:
		if err := hs.configureHttp2(); err != nil {
			return err
		}
	case setting.HTTPSScheme:
		if err := hs.configureHttps(); err != nil {
			return err
		}
	default:
	}

	listener, err := hs.getListener()
	if err != nil {
		return err
	}

	hs.log.Info("HTTP Server Listen", "address", listener.Addr().String(), "protocol",
		hs.Cfg.Protocol, "subUrl", hs.Cfg.AppSubURL, "socket", hs.Cfg.SocketPath)

	var wg sync.WaitGroup
	wg.Add(1)

	// handle http shutdown on server context done
	go func() {
		defer wg.Done()

		<-ctx.Done()
		if err := hs.httpSrv.Shutdown(context.Background()); err != nil {
			hs.log.Error("Failed to shutdown server", "error", err)
		}
	}()

	switch hs.Cfg.Protocol {
	case setting.HTTPScheme, setting.SocketScheme:
		if err := hs.httpSrv.Serve(listener); err != nil {
			if errors.Is(err, http.ErrServerClosed) {
				hs.log.Debug("server was shutdown gracefully")
				return nil
			}
			return err
		}
	case setting.HTTP2Scheme, setting.HTTPSScheme:
		if err := hs.httpSrv.ServeTLS(listener, hs.Cfg.CertFile, hs.Cfg.KeyFile); err != nil {
			if errors.Is(err, http.ErrServerClosed) {
				hs.log.Debug("server was shutdown gracefully")
				return nil
			}
			return err
		}
	default:
		panic(fmt.Sprintf("Unhandled protocol %q", hs.Cfg.Protocol))
	}

	wg.Wait()

	return nil
}

func (hs *HTTPServer) getListener() (net.Listener, error) {
	if hs.Listener != nil {
		return hs.Listener, nil
	}

	switch hs.Cfg.Protocol {
	case setting.HTTPScheme, setting.HTTPSScheme, setting.HTTP2Scheme:
		listener, err := net.Listen("tcp", hs.httpSrv.Addr)
		if err != nil {
			return nil, fmt.Errorf("failed to open listener on address %s: %w", hs.httpSrv.Addr, err)
		}
		return listener, nil
	case setting.SocketScheme:
		listener, err := net.ListenUnix("unix", &net.UnixAddr{Name: hs.Cfg.SocketPath, Net: "unix"})
		if err != nil {
			return nil, fmt.Errorf("failed to open listener for socket %s: %w", hs.Cfg.SocketPath, err)
		}

		// Make socket writable by group
		// nolint:gosec
		if err := os.Chmod(hs.Cfg.SocketPath, 0660); err != nil {
			return nil, fmt.Errorf("failed to change socket permissions: %w", err)
		}

		return listener, nil
	default:
		hs.log.Error("Invalid protocol", "protocol", hs.Cfg.Protocol)
		return nil, fmt.Errorf("invalid protocol %q", hs.Cfg.Protocol)
	}
}

func (hs *HTTPServer) configureHttps() error {
	if hs.Cfg.CertFile == "" {
		return fmt.Errorf("cert_file cannot be empty when using HTTPS")
	}

	if hs.Cfg.KeyFile == "" {
		return fmt.Errorf("cert_key cannot be empty when using HTTPS")
	}

	if _, err := os.Stat(hs.Cfg.CertFile); os.IsNotExist(err) {
		return fmt.Errorf(`cannot find SSL cert_file at %q`, hs.Cfg.CertFile)
	}

	if _, err := os.Stat(hs.Cfg.KeyFile); os.IsNotExist(err) {
		return fmt.Errorf(`cannot find SSL key_file at %q`, hs.Cfg.KeyFile)
	}

	tlsCfg := &tls.Config{
		MinVersion: tls.VersionTLS12,
		CipherSuites: []uint16{
			tls.TLS_ECDHE_ECDSA_WITH_AES_128_GCM_SHA256,
			tls.TLS_ECDHE_RSA_WITH_AES_128_GCM_SHA256,
			tls.TLS_ECDHE_ECDSA_WITH_AES_256_GCM_SHA384,
			tls.TLS_ECDHE_RSA_WITH_AES_256_GCM_SHA384,
			tls.TLS_ECDHE_RSA_WITH_AES_128_CBC_SHA,
			tls.TLS_ECDHE_ECDSA_WITH_AES_256_CBC_SHA,
			tls.TLS_ECDHE_RSA_WITH_AES_256_CBC_SHA,
			tls.TLS_RSA_WITH_AES_128_GCM_SHA256,
			tls.TLS_RSA_WITH_AES_256_GCM_SHA384,
			tls.TLS_RSA_WITH_AES_128_CBC_SHA,
			tls.TLS_RSA_WITH_AES_256_CBC_SHA,
		},
	}

	hs.httpSrv.TLSConfig = tlsCfg
	hs.httpSrv.TLSNextProto = make(map[string]func(*http.Server, *tls.Conn, http.Handler))

	return nil
}

func (hs *HTTPServer) configureHttp2() error {
	if hs.Cfg.CertFile == "" {
		return fmt.Errorf("cert_file cannot be empty when using HTTP2")
	}

	if hs.Cfg.KeyFile == "" {
		return fmt.Errorf("cert_key cannot be empty when using HTTP2")
	}

	if _, err := os.Stat(hs.Cfg.CertFile); os.IsNotExist(err) {
		return fmt.Errorf(`cannot find SSL cert_file at %q`, hs.Cfg.CertFile)
	}

	if _, err := os.Stat(hs.Cfg.KeyFile); os.IsNotExist(err) {
		return fmt.Errorf(`cannot find SSL key_file at %q`, hs.Cfg.KeyFile)
	}

	tlsCfg := &tls.Config{
		MinVersion: tls.VersionTLS12,
		CipherSuites: []uint16{
			tls.TLS_CHACHA20_POLY1305_SHA256,
			tls.TLS_AES_128_GCM_SHA256,
			tls.TLS_AES_256_GCM_SHA384,
			tls.TLS_ECDHE_ECDSA_WITH_AES_128_GCM_SHA256,
			tls.TLS_ECDHE_RSA_WITH_AES_128_GCM_SHA256,
			tls.TLS_ECDHE_ECDSA_WITH_AES_256_GCM_SHA384,
			tls.TLS_ECDHE_RSA_WITH_AES_256_GCM_SHA384,
			tls.TLS_ECDHE_ECDSA_WITH_CHACHA20_POLY1305,
			tls.TLS_ECDHE_RSA_WITH_CHACHA20_POLY1305,
		},
		NextProtos: []string{"h2", "http/1.1"},
	}

	hs.httpSrv.TLSConfig = tlsCfg

	return nil
}

func (hs *HTTPServer) applyRoutes() {
	// start with middlewares & static routes
	hs.addMiddlewaresAndStaticRoutes()
	// then add view routes & api routes
	hs.RouteRegister.Register(hs.web, hs.namedMiddlewares...)
	// then custom app proxy routes
	hs.initAppPluginRoutes(hs.web)
	// lastly not found route
	hs.web.NotFound(middleware.ReqSignedIn, hs.NotFoundHandler)
}

func (hs *HTTPServer) addMiddlewaresAndStaticRoutes() {
	m := hs.web

	m.Use(middleware.RequestTracing(hs.tracer))
	m.Use(middleware.RequestMetrics(hs.Features))

	m.Use(middleware.Logger(hs.Cfg))

	if hs.Cfg.EnableGzip {
		m.UseMiddleware(middleware.Gziper())
	}

	m.Use(middleware.Recovery(hs.Cfg))
	m.UseMiddleware(hs.Csrf.Middleware(hs.log))

	hs.mapStatic(m, hs.Cfg.StaticRootPath, "build", "public/build")
	hs.mapStatic(m, hs.Cfg.StaticRootPath, "", "public", "/public/views/swagger.html")
	hs.mapStatic(m, hs.Cfg.StaticRootPath, "robots.txt", "robots.txt")

	if hs.Cfg.ImageUploadProvider == "local" {
		hs.mapStatic(m, hs.Cfg.ImagesDir, "", "/public/img/attachments")
	}

	m.Use(middleware.AddDefaultResponseHeaders(hs.Cfg))

	if hs.Cfg.ServeFromSubPath && hs.Cfg.AppSubURL != "" {
		m.SetURLPrefix(hs.Cfg.AppSubURL)
	}

	m.UseMiddleware(web.Renderer(filepath.Join(hs.Cfg.StaticRootPath, "views"), "[[", "]]"))

	// These endpoints are used for monitoring the Grafana instance
	// and should not be redirected or rejected.
	m.Use(hs.healthzHandler)
	m.Use(hs.apiHealthHandler)
	m.Use(hs.metricsEndpoint)
	m.Use(hs.pluginMetricsEndpoint)

	m.Use(hs.ContextHandler.Middleware)
	m.Use(middleware.OrgRedirect(hs.Cfg, hs.SQLStore))
	m.Use(accesscontrol.LoadPermissionsMiddleware(hs.AccessControl))

	// needs to be after context handler
	if hs.Cfg.EnforceDomain {
		m.Use(middleware.ValidateHostHeader(hs.Cfg))
	}

	m.Use(middleware.HandleNoCacheHeader)
	m.UseMiddleware(middleware.AddCSPHeader(hs.Cfg, hs.log))

	for _, mw := range hs.middlewares {
		m.Use(mw)
	}
}

func (hs *HTTPServer) metricsEndpoint(ctx *web.Context) {
	if !hs.Cfg.MetricsEndpointEnabled {
		return
	}

	if ctx.Req.Method != http.MethodGet || ctx.Req.URL.Path != "/metrics" {
		return
	}

	if hs.metricsEndpointBasicAuthEnabled() && !BasicAuthenticatedRequest(ctx.Req, hs.Cfg.MetricsEndpointBasicAuthUsername, hs.Cfg.MetricsEndpointBasicAuthPassword) {
		ctx.Resp.WriteHeader(http.StatusUnauthorized)
		return
	}

	promhttp.
		HandlerFor(prometheus.DefaultGatherer, promhttp.HandlerOpts{EnableOpenMetrics: true}).
		ServeHTTP(ctx.Resp, ctx.Req)
}

// healthzHandler always return 200 - Ok if Grafana's web server is running
func (hs *HTTPServer) healthzHandler(ctx *web.Context) {
	notHeadOrGet := ctx.Req.Method != http.MethodGet && ctx.Req.Method != http.MethodHead
	if notHeadOrGet || ctx.Req.URL.Path != "/healthz" {
		return
	}

	ctx.Resp.WriteHeader(200)
	_, err := ctx.Resp.Write([]byte("Ok"))
	if err != nil {
		hs.log.Error("could not write to response", "err", err)
	}
}

// apiHealthHandler will return ok if Grafana's web server is running and it
// can access the database. If the database cannot be accessed it will return
// http status code 503.
func (hs *HTTPServer) apiHealthHandler(ctx *web.Context) {
	notHeadOrGet := ctx.Req.Method != http.MethodGet && ctx.Req.Method != http.MethodHead
	if notHeadOrGet || ctx.Req.URL.Path != "/api/health" {
		return
	}

	data := simplejson.New()
	data.Set("database", "ok")
	if !hs.Cfg.AnonymousHideVersion {
		data.Set("version", hs.Cfg.BuildVersion)
		data.Set("commit", hs.Cfg.BuildCommit)
	}

	if !hs.databaseHealthy(ctx.Req.Context()) {
		data.Set("database", "failing")
		ctx.Resp.Header().Set("Content-Type", "application/json; charset=UTF-8")
		ctx.Resp.WriteHeader(503)
	} else {
		ctx.Resp.Header().Set("Content-Type", "application/json; charset=UTF-8")
		ctx.Resp.WriteHeader(200)
	}

	dataBytes, err := data.EncodePretty()
	if err != nil {
		hs.log.Error("Failed to encode data", "err", err)
		return
	}

	if _, err := ctx.Resp.Write(dataBytes); err != nil {
		hs.log.Error("Failed to write to response", "err", err)
	}
}

func (hs *HTTPServer) mapStatic(m *web.Mux, rootDir string, dir string, prefix string, exclude ...string) {
	headers := func(c *web.Context) {
		c.Resp.Header().Set("Cache-Control", "public, max-age=3600")
	}

	if prefix == "public/build" {
		headers = func(c *web.Context) {
			c.Resp.Header().Set("Cache-Control", "public, max-age=31536000")
		}
	}

	if hs.Cfg.Env == setting.Dev {
		headers = func(c *web.Context) {
			c.Resp.Header().Set("Cache-Control", "max-age=0, must-revalidate, no-cache")
		}
	}

	m.Use(httpstatic.Static(
		path.Join(rootDir, dir),
		httpstatic.StaticOptions{
			SkipLogging: true,
			Prefix:      prefix,
			AddHeaders:  headers,
			Exclude:     exclude,
		},
	))
}

func (hs *HTTPServer) metricsEndpointBasicAuthEnabled() bool {
	return hs.Cfg.MetricsEndpointBasicAuthUsername != "" && hs.Cfg.MetricsEndpointBasicAuthPassword != ""
}<|MERGE_RESOLUTION|>--- conflicted
+++ resolved
@@ -112,7 +112,6 @@
 	pluginManager                manager.Service
 	pluginClient                 plugins.Client
 	pluginStore                  plugins.Store
-	pluginManager                plugins.Manager
 	pluginDashboardService       plugindashboards.Service
 	pluginErrorResolver          loader.ErrorResolver
 	SearchService                search.Service
@@ -175,11 +174,7 @@
 	cacheService *localcache.CacheService, sqlStore *sqlstore.SQLStore, alertEngine *alerting.AlertEngine,
 	pluginRequestValidator models.PluginRequestValidator, pluginManager manager.Service,
 	pluginDashboardService plugindashboards.Service, pluginStore plugins.Store, pluginClient plugins.Client,
-<<<<<<< HEAD
 	pluginErrorResolver loader.ErrorResolver, settingsProvider setting.Provider,
-=======
-	pluginErrorResolver plugins.ErrorResolver, pluginManager plugins.Manager, settingsProvider setting.Provider,
->>>>>>> 390b7d08
 	dataSourceCache datasources.CacheService, userTokenService models.UserTokenService,
 	cleanUpService *cleanup.CleanUpService, shortURLService shorturls.Service, queryHistoryService queryhistory.Service,
 	thumbService thumbs.Service, remoteCache *remotecache.RemoteCache, provisioningService provisioning.ProvisioningService,
