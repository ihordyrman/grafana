package folderimpl

import (
	"context"
	"encoding/json"
	"errors"
	"fmt"
	"runtime"
	"strings"
	"sync"
	"time"

	"github.com/grafana/dskit/concurrency"
	"github.com/prometheus/client_golang/prometheus"
	"golang.org/x/exp/slices"

	"github.com/grafana/grafana/pkg/bus"
	"github.com/grafana/grafana/pkg/events"
	"github.com/grafana/grafana/pkg/infra/db"
	"github.com/grafana/grafana/pkg/infra/log"
	"github.com/grafana/grafana/pkg/infra/metrics"
	"github.com/grafana/grafana/pkg/services/accesscontrol"
	"github.com/grafana/grafana/pkg/services/auth/identity"
	"github.com/grafana/grafana/pkg/services/dashboards"
	"github.com/grafana/grafana/pkg/services/dashboards/dashboardaccess"
	"github.com/grafana/grafana/pkg/services/featuremgmt"
	"github.com/grafana/grafana/pkg/services/folder"
	"github.com/grafana/grafana/pkg/services/guardian"
	"github.com/grafana/grafana/pkg/services/sqlstore"
	"github.com/grafana/grafana/pkg/services/sqlstore/migrator"
	"github.com/grafana/grafana/pkg/services/store/entity"
	"github.com/grafana/grafana/pkg/services/supportbundles"
	"github.com/grafana/grafana/pkg/services/user"
	"github.com/grafana/grafana/pkg/setting"
	"github.com/grafana/grafana/pkg/util"
)

const FULLPATH_SEPARATOR = "/"

type Service struct {
	store                store
	db                   db.DB
	log                  log.Logger
	cfg                  *setting.Cfg
	dashboardStore       dashboards.Store
	dashboardFolderStore folder.FolderStore
	features             featuremgmt.FeatureToggles
	accessControl        accesscontrol.AccessControl
	// bus is currently used to publish event in case of title change
	bus bus.Bus

	mutex    sync.RWMutex
	registry map[string]folder.RegistryService
	metrics  *foldersMetrics
}

func ProvideService(
	ac accesscontrol.AccessControl,
	bus bus.Bus,
	cfg *setting.Cfg,
	dashboardStore dashboards.Store,
	folderStore folder.FolderStore,
	db db.DB, // DB for the (new) nested folder store
	features featuremgmt.FeatureToggles,
	supportBundles supportbundles.Service,
	r prometheus.Registerer,
) folder.Service {
	store := ProvideStore(db, cfg)
	srv := &Service{
		cfg:                  cfg,
		log:                  log.New("folder-service"),
		dashboardStore:       dashboardStore,
		dashboardFolderStore: folderStore,
		store:                store,
		features:             features,
		accessControl:        ac,
		bus:                  bus,
		db:                   db,
		registry:             make(map[string]folder.RegistryService),
		metrics:              newFoldersMetrics(r),
	}
	srv.DBMigration(db)

	supportBundles.RegisterSupportItemCollector(srv.supportBundleCollector())

	ac.RegisterScopeAttributeResolver(dashboards.NewFolderNameScopeResolver(folderStore, srv))
	ac.RegisterScopeAttributeResolver(dashboards.NewFolderIDScopeResolver(folderStore, srv))
	ac.RegisterScopeAttributeResolver(dashboards.NewFolderUIDScopeResolver(srv))
	return srv
}

func (s *Service) DBMigration(db db.DB) {
	s.log.Debug("syncing dashboard and folder tables started")

	ctx := context.Background()
	err := db.WithDbSession(ctx, func(sess *sqlstore.DBSession) error {
		var err error
		if db.GetDialect().DriverName() == migrator.SQLite {
			// covered by UQE_folder_org_id_uid
			_, err = sess.Exec(`
				INSERT INTO folder (uid, org_id, title, created, updated)
				SELECT uid, org_id, title, created, updated FROM dashboard WHERE is_folder = 1
				ON CONFLICT DO UPDATE SET title=excluded.title, updated=excluded.updated
			`)
		} else if db.GetDialect().DriverName() == migrator.Postgres {
			// covered by UQE_folder_org_id_uid
			_, err = sess.Exec(`
				INSERT INTO folder (uid, org_id, title, created, updated)
				SELECT uid, org_id, title, created, updated FROM dashboard WHERE is_folder = true
				ON CONFLICT(uid, org_id) DO UPDATE SET title=excluded.title, updated=excluded.updated
			`)
		} else {
			// covered by UQE_folder_org_id_uid
			_, err = sess.Exec(`
				INSERT INTO folder (uid, org_id, title, created, updated)
				SELECT * FROM (SELECT uid, org_id, title, created, updated FROM dashboard WHERE is_folder = 1) AS derived
				ON DUPLICATE KEY UPDATE title=derived.title, updated=derived.updated
			`)
		}
		if err != nil {
			return err
		}

		// covered by UQE_folder_org_id_uid
		_, err = sess.Exec(`
			DELETE FROM folder WHERE NOT EXISTS
				(SELECT 1 FROM dashboard WHERE dashboard.uid = folder.uid AND dashboard.org_id = folder.org_id AND dashboard.is_folder = true)
		`)
		return err
	})
	if err != nil {
		s.log.Error("DB migration on folder service start failed.", "err", err)
	}

	s.log.Debug("syncing dashboard and folder tables finished")
}

func (s *Service) GetFoldersTemp(ctx context.Context, q *folder.GetFoldersQuery) ([]*folder.Folder, error) {
	if q.SignedInUser == nil {
		return nil, folder.ErrBadRequest.Errorf("missing signed in user")
	}

	// contrary to the nested folders store that returns empty array if no UIDs are provided,
	// this one returns all folders if no UIDs are provided
	// therefore any callers that do not provide UIDs are assumed to want all folders
	folders, err := s.dashboardFolderStore.GetFolders(ctx, q.OrgID, q.UIDs)
	if err != nil {
		s.log.Error("failed to fetch folders from folder store", "error", err)
		return nil, err
	}

	filtered := make([]*folder.Folder, 0, len(folders))
	for _, f := range folders {
		g, err := guardian.NewByFolder(ctx, f, f.OrgID, q.SignedInUser)
		if err != nil {
			return nil, err
		}
		canView, err := g.CanView()
		if err != nil {
			return nil, err
		}
		if canView {
			f, err := s.WithFullpath(ctx, f, q.WithFullpath)
			if err != nil {
				s.log.Error("failed to fetch folder full path", "error", err)
			}
			filtered = append(filtered, f)
		}
	}

	return filtered, nil
}

func (s *Service) GetFolders(ctx context.Context, q folder.GetFoldersQuery) ([]*folder.Folder, error) {
	if q.SignedInUser == nil {
		return nil, folder.ErrBadRequest.Errorf("missing signed in user")
	}

	qry := NewGetFoldersQuery(q)
	permissions := q.SignedInUser.GetPermissions()
	folderPermissions := permissions[dashboards.ActionFoldersRead]
	qry.ancestorUIDs = make([]string, 0, len(folderPermissions))
	if len(folderPermissions) == 0 && !q.SignedInUser.GetIsGrafanaAdmin() {
		return nil, nil
	}
	for _, p := range folderPermissions {
		if p == dashboards.ScopeFoldersAll {
			// no need to query for folders with permissions
			// the user has permission to access all folders
			qry.ancestorUIDs = nil
			break
		}
		if folderUid, found := strings.CutPrefix(p, dashboards.ScopeFoldersPrefix); found {
			if !slices.Contains(qry.ancestorUIDs, folderUid) {
				qry.ancestorUIDs = append(qry.ancestorUIDs, folderUid)
			}
		}
	}

	if !s.features.IsEnabled(ctx, featuremgmt.FlagNestedFolders) {
		qry.WithFullpath = false // do not request full path if nested folders are disabled
		qry.WithFullpathUIDs = false
	}

	dashFolders, err := s.store.GetFolders(ctx, qry)
	if err != nil {
		return nil, folder.ErrInternal.Errorf("failed to fetch subfolders: %w", err)
	}

	if !s.features.IsEnabled(ctx, featuremgmt.FlagNestedFolders) {
		if q.WithFullpathUIDs || q.WithFullpath {
			for _, f := range dashFolders { // and fix the full path with folder title (unescaped)
				if q.WithFullpath {
					f.Fullpath = f.Title
				}
				if q.WithFullpathUIDs {
					f.FullpathUIDs = f.UID
				}
			}
		}
	}

	return dashFolders, nil
}

func (s *Service) Get(ctx context.Context, q *folder.GetFolderQuery) (*folder.Folder, error) {
	if q.SignedInUser == nil {
		return nil, folder.ErrBadRequest.Errorf("missing signed in user")
	}

	if q.UID != nil && *q.UID == accesscontrol.GeneralFolderUID {
		return folder.RootFolder, nil
	}

	if s.features.IsEnabled(ctx, featuremgmt.FlagNestedFolders) && q.UID != nil && *q.UID == folder.SharedWithMeFolderUID {
		return folder.SharedWithMeFolder.WithURL(), nil
	}

	var dashFolder *folder.Folder
	var err error
	switch {
	case q.UID != nil && *q.UID != "":
		dashFolder, err = s.getFolderByUID(ctx, q.OrgID, *q.UID)
		if err != nil {
			return nil, err
		}
	// nolint:staticcheck
	case q.ID != nil:
		metrics.MFolderIDsServiceCount.WithLabelValues(metrics.Folder).Inc()
		dashFolder, err = s.getFolderByID(ctx, *q.ID, q.OrgID)
		if err != nil {
			return nil, err
		}
	case q.Title != nil:
		dashFolder, err = s.getFolderByTitle(ctx, q.OrgID, *q.Title, q.ParentUID)
		if err != nil {
			return nil, err
		}
	default:
		return nil, folder.ErrBadRequest.Errorf("either on of UID, ID, Title fields must be present")
	}

	if dashFolder.IsGeneral() {
		return dashFolder, nil
	}

	// do not get guardian by the folder ID because it differs from the nested folder ID
	// and the legacy folder ID has been associated with the permissions:
	// use the folde UID instead that is the same for both
	g, err := guardian.NewByFolder(ctx, dashFolder, dashFolder.OrgID, q.SignedInUser)
	if err != nil {
		return nil, err
	}

	if canView, err := g.CanView(); err != nil || !canView {
		if err != nil {
			return nil, toFolderError(err)
		}
		return nil, dashboards.ErrFolderAccessDenied
	}

	if !s.features.IsEnabled(ctx, featuremgmt.FlagNestedFolders) {
		dashFolder.Fullpath = dashFolder.Title
		return dashFolder, nil
	}

	metrics.MFolderIDsServiceCount.WithLabelValues(metrics.Folder).Inc()
	// nolint:staticcheck
	if q.ID != nil {
		q.ID = nil
		q.UID = &dashFolder.UID
	}

	f, err := s.store.Get(ctx, *q)
	if err != nil {
		return nil, err
	}

	// always expose the dashboard store sequential ID
	metrics.MFolderIDsServiceCount.WithLabelValues(metrics.Folder).Inc()
	// nolint:staticcheck
	f.ID = dashFolder.ID
	f.Version = dashFolder.Version

<<<<<<< HEAD
	return s.WithFullpath(ctx, f, q.IncludeFullpath)
=======
	if !s.features.IsEnabled(ctx, featuremgmt.FlagNestedFolders) {
		f.Fullpath = f.Title // set full path to the folder title (unescaped)
	}

	return f, err
>>>>>>> 107dd15e
}

func (s *Service) GetChildren(ctx context.Context, q *folder.GetChildrenQuery) ([]*folder.Folder, error) {
	defer func(t time.Time) {
		parent := q.UID
		if q.UID != folder.SharedWithMeFolderUID {
			parent = "folder"
		}
		s.metrics.foldersGetChildrenRequestsDuration.WithLabelValues(parent).Observe(time.Since(t).Seconds())
	}(time.Now())

	if q.SignedInUser == nil {
		return nil, folder.ErrBadRequest.Errorf("missing signed in user")
	}

	if s.features.IsEnabled(ctx, featuremgmt.FlagNestedFolders) && q.UID == folder.SharedWithMeFolderUID {
		return s.GetSharedWithMe(ctx, q)
	}

	if q.UID == "" {
		return s.getRootFolders(ctx, q)
	}

	// we only need to check access to the folder
	// if the parent is accessible then the subfolders are accessible as well (due to inheritance)
	g, err := guardian.NewByUID(ctx, q.UID, q.OrgID, q.SignedInUser)
	if err != nil {
		return nil, err
	}

	guardianFunc := g.CanView
	if q.Permission == dashboardaccess.PERMISSION_EDIT {
		guardianFunc = g.CanEdit
	}

	hasAccess, err := guardianFunc()
	if err != nil {
		return nil, err
	}
	if !hasAccess {
		return nil, dashboards.ErrFolderAccessDenied
	}

	children, err := s.store.GetChildren(ctx, *q)
	if err != nil {
		return nil, err
	}

	childrenUIDs := make([]string, 0, len(children))
	for _, f := range children {
		childrenUIDs = append(childrenUIDs, f.UID)
	}

	dashFolders, err := s.dashboardFolderStore.GetFolders(ctx, q.OrgID, childrenUIDs)
	if err != nil {
		return nil, folder.ErrInternal.Errorf("failed to fetch subfolders from dashboard store: %w", err)
	}

	for _, f := range children {
		// fetch folder from dashboard store
		dashFolder, ok := dashFolders[f.UID]
		if !ok {
			s.log.Error("failed to fetch folder by UID from dashboard store", "uid", f.UID)
			continue
		}

		// always expose the dashboard store sequential ID
		metrics.MFolderIDsServiceCount.WithLabelValues(metrics.Folder).Inc()
		// nolint:staticcheck
		f.ID = dashFolder.ID
	}

	return children, nil
}

func (s *Service) getRootFolders(ctx context.Context, q *folder.GetChildrenQuery) ([]*folder.Folder, error) {
	permissions := q.SignedInUser.GetPermissions()
	var folderPermissions []string
	if q.Permission == dashboardaccess.PERMISSION_EDIT {
		folderPermissions = permissions[dashboards.ActionFoldersWrite]
		folderPermissions = append(folderPermissions, permissions[dashboards.ActionDashboardsWrite]...)
	} else {
		folderPermissions = permissions[dashboards.ActionFoldersRead]
		folderPermissions = append(folderPermissions, permissions[dashboards.ActionDashboardsRead]...)
	}

	if len(folderPermissions) == 0 && !q.SignedInUser.GetIsGrafanaAdmin() {
		return nil, nil
	}

	q.FolderUIDs = make([]string, 0, len(folderPermissions))
	for _, p := range folderPermissions {
		if p == dashboards.ScopeFoldersAll {
			// no need to query for folders with permissions
			// the user has permission to access all folders
			q.FolderUIDs = nil
			break
		}
		if folderUid, found := strings.CutPrefix(p, dashboards.ScopeFoldersPrefix); found {
			if !slices.Contains(q.FolderUIDs, folderUid) {
				q.FolderUIDs = append(q.FolderUIDs, folderUid)
			}
		}
	}

	children, err := s.store.GetChildren(ctx, *q)
	if err != nil {
		return nil, err
	}

	childrenUIDs := make([]string, 0, len(children))
	for _, f := range children {
		childrenUIDs = append(childrenUIDs, f.UID)
	}

	dashFolders, err := s.dashboardFolderStore.GetFolders(ctx, q.OrgID, childrenUIDs)
	if err != nil {
		return nil, folder.ErrInternal.Errorf("failed to fetch subfolders from dashboard store: %w", err)
	}

	if err := concurrency.ForEachJob(ctx, len(children), runtime.NumCPU(), func(ctx context.Context, i int) error {
		f := children[i]
		// fetch folder from dashboard store
		dashFolder, ok := dashFolders[f.UID]
		if !ok {
			s.log.Error("failed to fetch folder by UID from dashboard store", "orgID", f.OrgID, "uid", f.UID)
		}
		// always expose the dashboard store sequential ID
		metrics.MFolderIDsServiceCount.WithLabelValues(metrics.Folder).Inc()
		// nolint:staticcheck
		f.ID = dashFolder.ID

		return nil
	}); err != nil {
		return nil, folder.ErrInternal.Errorf("failed to assign folder sequential ID: %w", err)
	}

	// add "shared with me" folder on the 1st page
	if (q.Page == 0 || q.Page == 1) && len(q.FolderUIDs) != 0 {
		children = append([]*folder.Folder{&folder.SharedWithMeFolder}, children...)
	}

	return children, nil
}

// GetSharedWithMe returns folders available to user, which cannot be accessed from the root folders
func (s *Service) GetSharedWithMe(ctx context.Context, q *folder.GetChildrenQuery) ([]*folder.Folder, error) {
	start := time.Now()
	availableNonRootFolders, err := s.getAvailableNonRootFolders(ctx, q)
	if err != nil {
		s.metrics.sharedWithMeFetchFoldersRequestsDuration.WithLabelValues("failure").Observe(time.Since(start).Seconds())
		return nil, folder.ErrInternal.Errorf("failed to fetch subfolders to which the user has explicit access: %w", err)
	}
	rootFolders, err := s.GetChildren(ctx, &folder.GetChildrenQuery{UID: "", OrgID: q.OrgID, SignedInUser: q.SignedInUser, Permission: q.Permission})
	if err != nil {
		s.metrics.sharedWithMeFetchFoldersRequestsDuration.WithLabelValues("failure").Observe(time.Since(start).Seconds())
		return nil, folder.ErrInternal.Errorf("failed to fetch root folders to which the user has access: %w", err)
	}

	availableNonRootFolders = s.deduplicateAvailableFolders(ctx, availableNonRootFolders, rootFolders, q.OrgID)
	s.metrics.sharedWithMeFetchFoldersRequestsDuration.WithLabelValues("success").Observe(time.Since(start).Seconds())
	return availableNonRootFolders, nil
}

func (s *Service) getAvailableNonRootFolders(ctx context.Context, q *folder.GetChildrenQuery) ([]*folder.Folder, error) {
	permissions := q.SignedInUser.GetPermissions()
	var folderPermissions []string
	if q.Permission == dashboardaccess.PERMISSION_EDIT {
		folderPermissions = permissions[dashboards.ActionFoldersWrite]
		folderPermissions = append(folderPermissions, permissions[dashboards.ActionDashboardsWrite]...)
	} else {
		folderPermissions = permissions[dashboards.ActionFoldersRead]
		folderPermissions = append(folderPermissions, permissions[dashboards.ActionDashboardsRead]...)
	}

	if len(folderPermissions) == 0 {
		return nil, nil
	}

	nonRootFolders := make([]*folder.Folder, 0)
	folderUids := make([]string, 0, len(folderPermissions))
	for _, p := range folderPermissions {
		if folderUid, found := strings.CutPrefix(p, dashboards.ScopeFoldersPrefix); found {
			if !slices.Contains(folderUids, folderUid) {
				folderUids = append(folderUids, folderUid)
			}
		}
	}

	if len(folderUids) == 0 {
		return nonRootFolders, nil
	}

	dashFolders, err := s.GetFolders(ctx, folder.GetFoldersQuery{
		UIDs:             folderUids,
		OrgID:            q.OrgID,
		SignedInUser:     q.SignedInUser,
		OrderByTitle:     true,
		WithFullpathUIDs: true,
	})
	if err != nil {
		return nil, folder.ErrInternal.Errorf("failed to fetch subfolders: %w", err)
	}

	for _, f := range dashFolders {
		if f.ParentUID != "" {
			nonRootFolders = append(nonRootFolders, f)
		}
	}

	return nonRootFolders, nil
}

func (s *Service) deduplicateAvailableFolders(ctx context.Context, folders []*folder.Folder, rootFolders []*folder.Folder, orgID int64) []*folder.Folder {
	allFolders := append(folders, rootFolders...)
	foldersDedup := make([]*folder.Folder, 0)

	for _, f := range folders {
		isSubfolder := slices.ContainsFunc(allFolders, func(folder *folder.Folder) bool {
			return f.ParentUID == folder.UID
		})

		if !isSubfolder {
			// Get parents UIDs
			parentUIDs := make([]string, 0)
			pathUIDs := strings.Split(f.FullpathUIDs, "/")
			for _, p := range pathUIDs {
				if p != "" && p != f.UID {
					parentUIDs = append(parentUIDs, p)
				}
			}

			for _, parentUID := range parentUIDs {
				contains := slices.ContainsFunc(allFolders, func(f *folder.Folder) bool {
					return f.UID == parentUID
				})
				if contains {
					isSubfolder = true
					break
				}
			}
		}

		if !isSubfolder {
			foldersDedup = append(foldersDedup, f)
		}
	}
	return foldersDedup
}

func (s *Service) GetParents(ctx context.Context, q folder.GetParentsQuery) ([]*folder.Folder, error) {
	if !s.features.IsEnabled(ctx, featuremgmt.FlagNestedFolders) || q.UID == accesscontrol.GeneralFolderUID {
		return nil, nil
	}
	if q.UID == folder.SharedWithMeFolderUID {
		return []*folder.Folder{&folder.SharedWithMeFolder}, nil
	}
	return s.store.GetParents(ctx, q)
}

func (s *Service) getFolderByID(ctx context.Context, id int64, orgID int64) (*folder.Folder, error) {
	if id == 0 {
		return &folder.GeneralFolder, nil
	}

	return s.dashboardFolderStore.GetFolderByID(ctx, orgID, id)
}

func (s *Service) getFolderByUID(ctx context.Context, orgID int64, uid string) (*folder.Folder, error) {
	return s.dashboardFolderStore.GetFolderByUID(ctx, orgID, uid)
}

func (s *Service) getFolderByTitle(ctx context.Context, orgID int64, title string, parentUID *string) (*folder.Folder, error) {
	return s.dashboardFolderStore.GetFolderByTitle(ctx, orgID, title, parentUID)
}

func (s *Service) Create(ctx context.Context, cmd *folder.CreateFolderCommand) (*folder.Folder, error) {
	logger := s.log.FromContext(ctx)

	if cmd.SignedInUser == nil || cmd.SignedInUser.IsNil() {
		return nil, folder.ErrBadRequest.Errorf("missing signed in user")
	}

	dashFolder := dashboards.NewDashboardFolder(cmd.Title)
	dashFolder.OrgID = cmd.OrgID

	if s.features.IsEnabled(ctx, featuremgmt.FlagNestedFolders) && cmd.ParentUID != "" {
		// Check that the user is allowed to create a subfolder in this folder
		evaluator := accesscontrol.EvalPermission(dashboards.ActionFoldersWrite, dashboards.ScopeFoldersProvider.GetResourceScopeUID(cmd.ParentUID))
		hasAccess, evalErr := s.accessControl.Evaluate(ctx, cmd.SignedInUser, evaluator)
		if evalErr != nil {
			return nil, evalErr
		}
		if !hasAccess {
			return nil, dashboards.ErrFolderAccessDenied
		}
		dashFolder.FolderUID = cmd.ParentUID
	}

	if s.features.IsEnabled(ctx, featuremgmt.FlagNestedFolders) && cmd.UID == folder.SharedWithMeFolderUID {
		return nil, folder.ErrBadRequest.Errorf("cannot create folder with UID %s", folder.SharedWithMeFolderUID)
	}

	trimmedUID := strings.TrimSpace(cmd.UID)
	if trimmedUID == accesscontrol.GeneralFolderUID {
		return nil, dashboards.ErrFolderInvalidUID
	}

	dashFolder.SetUID(trimmedUID)

	user := cmd.SignedInUser

	userID := int64(0)
	var err error
	namespaceID, userIDstr := user.GetNamespacedID()
	if namespaceID != identity.NamespaceUser && namespaceID != identity.NamespaceServiceAccount {
		s.log.Debug("User does not belong to a user or service account namespace, using 0 as user ID", "namespaceID", namespaceID, "userID", userIDstr)
	} else {
		userID, err = identity.IntIdentifier(namespaceID, userIDstr)
		if err != nil {
			s.log.Debug("failed to parse user ID", "namespaceID", namespaceID, "userID", userIDstr, "error", err)
		}
	}

	if userID == 0 {
		userID = -1
	}
	dashFolder.CreatedBy = userID
	dashFolder.UpdatedBy = userID
	dashFolder.UpdateSlug()

	dto := &dashboards.SaveDashboardDTO{
		Dashboard: dashFolder,
		OrgID:     cmd.OrgID,
		User:      user,
	}

	saveDashboardCmd, err := s.buildSaveDashboardCommand(ctx, dto)
	if err != nil {
		return nil, toFolderError(err)
	}

	var nestedFolder *folder.Folder
	var dash *dashboards.Dashboard
	err = s.db.InTransaction(ctx, func(ctx context.Context) error {
		if dash, err = s.dashboardStore.SaveDashboard(ctx, *saveDashboardCmd); err != nil {
			return toFolderError(err)
		}

		cmd = &folder.CreateFolderCommand{
			// TODO: Today, if a UID isn't specified, the dashboard store
			// generates a new UID. The new folder store will need to do this as
			// well, but for now we take the UID from the newly created folder.
			UID:         dash.UID,
			OrgID:       cmd.OrgID,
			Title:       dashFolder.Title,
			Description: cmd.Description,
			ParentUID:   cmd.ParentUID,
		}

		if nestedFolder, err = s.nestedFolderCreate(ctx, cmd); err != nil {
			logger.Error("error saving folder to nested folder store", "error", err)
			return err
		}

		return nil
	})
	if err != nil {
		return nil, err
	}

	f := dashboards.FromDashboard(dash)
	if nestedFolder != nil && nestedFolder.ParentUID != "" {
		f.ParentUID = nestedFolder.ParentUID
	}
	return f, nil
}

func (s *Service) Update(ctx context.Context, cmd *folder.UpdateFolderCommand) (*folder.Folder, error) {
	logger := s.log.FromContext(ctx)

	if cmd.SignedInUser == nil {
		return nil, folder.ErrBadRequest.Errorf("missing signed in user")
	}
	user := cmd.SignedInUser

	var dashFolder, foldr *folder.Folder
	var err error
	err = s.db.InTransaction(ctx, func(ctx context.Context) error {
		if dashFolder, err = s.legacyUpdate(ctx, cmd); err != nil {
			return err
		}

		if foldr, err = s.store.Update(ctx, folder.UpdateFolderCommand{
			UID:            cmd.UID,
			OrgID:          cmd.OrgID,
			NewTitle:       &dashFolder.Title,
			NewDescription: cmd.NewDescription,
			SignedInUser:   user,
		}); err != nil {
			return err
		}

		if cmd.NewTitle != nil {
			namespace, id := cmd.SignedInUser.GetNamespacedID()

			metrics.MFolderIDsServiceCount.WithLabelValues(metrics.Folder).Inc()
			if err := s.bus.Publish(ctx, &events.FolderTitleUpdated{
				Timestamp: foldr.Updated,
				Title:     foldr.Title,
				ID:        dashFolder.ID, // nolint:staticcheck
				UID:       dashFolder.UID,
				OrgID:     cmd.OrgID,
			}); err != nil {
				logger.Error("failed to publish FolderTitleUpdated event", "folder", foldr.Title, "user", id, "namespace", namespace, "error", err)
				return err
			}
		}

		return nil
	})

	if err != nil {
		logger.Error("folder update failed", "folderUID", cmd.UID, "error", err)
		return nil, err
	}

	if !s.features.IsEnabled(ctx, featuremgmt.FlagNestedFolders) {
		return dashFolder, nil
	}

	// always expose the dashboard store sequential ID
	metrics.MFolderIDsServiceCount.WithLabelValues(metrics.Folder).Inc()
	// nolint:staticcheck
	foldr.ID = dashFolder.ID
	foldr.Version = dashFolder.Version

	return foldr, nil
}

func (s *Service) legacyUpdate(ctx context.Context, cmd *folder.UpdateFolderCommand) (*folder.Folder, error) {
	logger := s.log.FromContext(ctx)

	query := dashboards.GetDashboardQuery{OrgID: cmd.OrgID, UID: cmd.UID}
	queryResult, err := s.dashboardStore.GetDashboard(ctx, &query)
	if err != nil {
		return nil, toFolderError(err)
	}

	dashFolder := queryResult
	if cmd.NewParentUID != nil {
		dashFolder.FolderUID = *cmd.NewParentUID
	}

	if !dashFolder.IsFolder {
		return nil, dashboards.ErrFolderNotFound
	}

	if cmd.SignedInUser == nil {
		return nil, folder.ErrBadRequest.Errorf("missing signed in user")
	}

	var userID int64
	namespace, id := cmd.SignedInUser.GetNamespacedID()
	if namespace == identity.NamespaceUser || namespace == identity.NamespaceServiceAccount {
		userID, err = identity.IntIdentifier(namespace, id)
		if err != nil {
			logger.Error("failed to parse user ID", "namespace", namespace, "userID", id, "error", err)
		}
	}

	prepareForUpdate(dashFolder, cmd.OrgID, userID, cmd)

	dto := &dashboards.SaveDashboardDTO{
		Dashboard: dashFolder,
		OrgID:     cmd.OrgID,
		User:      cmd.SignedInUser,
		Overwrite: cmd.Overwrite,
	}

	saveDashboardCmd, err := s.buildSaveDashboardCommand(ctx, dto)
	if err != nil {
		return nil, toFolderError(err)
	}

	dash, err := s.dashboardStore.SaveDashboard(ctx, *saveDashboardCmd)
	if err != nil {
		return nil, toFolderError(err)
	}

	var foldr *folder.Folder
	foldr, err = s.dashboardFolderStore.GetFolderByID(ctx, cmd.OrgID, dash.ID)
	if err != nil {
		return nil, err
	}

	return foldr, nil
}

// prepareForUpdate updates an existing dashboard model from command into model for folder update
func prepareForUpdate(dashFolder *dashboards.Dashboard, orgId int64, userId int64, cmd *folder.UpdateFolderCommand) {
	dashFolder.OrgID = orgId

	title := dashFolder.Title
	if cmd.NewTitle != nil && *cmd.NewTitle != "" {
		title = *cmd.NewTitle
	}
	dashFolder.Title = strings.TrimSpace(title)
	dashFolder.Data.Set("title", dashFolder.Title)

	dashFolder.SetVersion(cmd.Version)
	dashFolder.IsFolder = true

	if userId == 0 {
		userId = -1
	}

	dashFolder.UpdatedBy = userId
	dashFolder.UpdateSlug()
}

func (s *Service) Delete(ctx context.Context, cmd *folder.DeleteFolderCommand) error {
	logger := s.log.FromContext(ctx)
	if cmd.SignedInUser == nil {
		return folder.ErrBadRequest.Errorf("missing signed in user")
	}
	if cmd.UID == "" {
		return folder.ErrBadRequest.Errorf("missing UID")
	}
	if cmd.OrgID < 1 {
		return folder.ErrBadRequest.Errorf("invalid orgID")
	}

	guard, err := guardian.NewByUID(ctx, cmd.UID, cmd.OrgID, cmd.SignedInUser)
	if err != nil {
		return err
	}

	if canSave, err := guard.CanDelete(); err != nil || !canSave {
		if err != nil {
			return toFolderError(err)
		}
		return dashboards.ErrFolderAccessDenied
	}

	folders := []string{cmd.UID}
	err = s.db.InTransaction(ctx, func(ctx context.Context) error {
		descendants, err := s.nestedFolderDelete(ctx, cmd)

		if err != nil {
			logger.Error("the delete folder on folder table failed with err: ", "error", err)
			return err
		}
		folders = append(folders, descendants...)

		if cmd.ForceDeleteRules {
			if err := s.deleteChildrenInFolder(ctx, cmd.OrgID, folders, cmd.SignedInUser); err != nil {
				return err
			}
		} else {
			alertRuleSrv, ok := s.registry[entity.StandardKindAlertRule]
			if !ok {
				return folder.ErrInternal.Errorf("no alert rule service found in registry")
			}
			alertRulesInFolder, err := alertRuleSrv.CountInFolders(ctx, cmd.OrgID, folders, cmd.SignedInUser)
			if err != nil {
				s.log.Error("failed to count alert rules in folder", "error", err)
				return err
			}
			if alertRulesInFolder > 0 {
				return folder.ErrFolderNotEmpty.Errorf("folder contains %d alert rules", alertRulesInFolder)
			}
		}

		if err = s.legacyDelete(ctx, cmd, folders); err != nil {
			return err
		}

		return nil
	})

	return err
}

func (s *Service) deleteChildrenInFolder(ctx context.Context, orgID int64, folderUIDs []string, user identity.Requester) error {
	for _, v := range s.registry {
		if err := v.DeleteInFolders(ctx, orgID, folderUIDs, user); err != nil {
			return err
		}
	}
	return nil
}

func (s *Service) legacyDelete(ctx context.Context, cmd *folder.DeleteFolderCommand, folderUIDs []string) error {
	// TODO use bulk delete
	for _, folderUID := range folderUIDs {
		deleteCmd := dashboards.DeleteDashboardCommand{OrgID: cmd.OrgID, UID: folderUID, ForceDeleteFolderRules: cmd.ForceDeleteRules}

		if err := s.dashboardStore.DeleteDashboard(ctx, &deleteCmd); err != nil {
			return toFolderError(err)
		}
	}
	return nil
}

func (s *Service) Move(ctx context.Context, cmd *folder.MoveFolderCommand) (*folder.Folder, error) {
	if cmd.SignedInUser == nil {
		return nil, folder.ErrBadRequest.Errorf("missing signed in user")
	}

	// Check that the user is allowed to move the folder to the destination folder
	var evaluator accesscontrol.Evaluator
	if cmd.NewParentUID != "" {
		evaluator = accesscontrol.EvalPermission(dashboards.ActionFoldersWrite, dashboards.ScopeFoldersProvider.GetResourceScopeUID(cmd.NewParentUID))
	} else {
		// Evaluate folder creation permission when moving folder to the root level
		evaluator = accesscontrol.EvalPermission(dashboards.ActionFoldersCreate)
	}
	hasAccess, evalErr := s.accessControl.Evaluate(ctx, cmd.SignedInUser, evaluator)
	if evalErr != nil {
		return nil, evalErr
	}
	if !hasAccess {
		return nil, dashboards.ErrFolderAccessDenied
	}

	// here we get the folder, we need to get the height of current folder
	// and the depth of the new parent folder, the sum can't bypass 8
	folderHeight, err := s.store.GetHeight(ctx, cmd.UID, cmd.OrgID, &cmd.NewParentUID)
	if err != nil {
		return nil, err
	}
	parents, err := s.store.GetParents(ctx, folder.GetParentsQuery{UID: cmd.NewParentUID, OrgID: cmd.OrgID})
	if err != nil {
		return nil, err
	}

	// height of the folder that is being moved + this current folder itself + depth of the NewParent folder should be less than or equal MaxNestedFolderDepth
	if folderHeight+len(parents)+1 > folder.MaxNestedFolderDepth {
		return nil, folder.ErrMaximumDepthReached.Errorf("failed to move folder")
	}

	// if the current folder is already a parent of newparent, we should return error
	for _, parent := range parents {
		if parent.UID == cmd.UID {
			return nil, folder.ErrCircularReference.Errorf("failed to move folder")
		}
	}

	newParentUID := ""
	if cmd.NewParentUID != "" {
		newParentUID = cmd.NewParentUID
	}

	var f *folder.Folder
	if err := s.db.InTransaction(ctx, func(ctx context.Context) error {
		if f, err = s.store.Update(ctx, folder.UpdateFolderCommand{
			UID:          cmd.UID,
			OrgID:        cmd.OrgID,
			NewParentUID: &newParentUID,
			SignedInUser: cmd.SignedInUser,
		}); err != nil {
			if s.db.GetDialect().IsUniqueConstraintViolation(err) {
				return folder.ErrConflict.Errorf("%w", dashboards.ErrFolderSameNameExists)
			}
			return folder.ErrInternal.Errorf("failed to move folder: %w", err)
		}

		if _, err := s.legacyUpdate(ctx, &folder.UpdateFolderCommand{
			UID:          cmd.UID,
			OrgID:        cmd.OrgID,
			NewParentUID: &newParentUID,
			SignedInUser: cmd.SignedInUser,
			// bypass optimistic locking used for dashboards
			Overwrite: true,
		}); err != nil {
			if s.db.GetDialect().IsUniqueConstraintViolation(err) {
				return folder.ErrConflict.Errorf("%w", dashboards.ErrFolderSameNameExists)
			}
			return folder.ErrInternal.Errorf("failed to move legacy folder: %w", err)
		}

		return nil
	}); err != nil {
		return nil, err
	}
	return f, nil
}

// nestedFolderDelete inspects the folder referenced by the cmd argument, deletes all the entries for
// its descendant folders (folders which are nested within it either directly or indirectly) from
// the folder store and returns the UIDs for all its descendants.
func (s *Service) nestedFolderDelete(ctx context.Context, cmd *folder.DeleteFolderCommand) ([]string, error) {
	logger := s.log.FromContext(ctx)
	descendantUIDs := []string{}
	if cmd.SignedInUser == nil {
		return descendantUIDs, folder.ErrBadRequest.Errorf("missing signed in user")
	}

	_, err := s.Get(ctx, &folder.GetFolderQuery{
		UID:          &cmd.UID,
		OrgID:        cmd.OrgID,
		SignedInUser: cmd.SignedInUser,
	})
	if err != nil {
		return descendantUIDs, err
	}

	descendants, err := s.store.GetDescendants(ctx, cmd.OrgID, cmd.UID)
	if err != nil {
		logger.Error("failed to get descendant folders", "error", err)
		return descendantUIDs, err
	}

	for _, f := range descendants {
		descendantUIDs = append(descendantUIDs, f.UID)
	}
	logger.Info("deleting folder and its descendants", "org_id", cmd.OrgID, "uid", cmd.UID)
	toDelete := append(descendantUIDs, cmd.UID)
	err = s.store.Delete(ctx, toDelete, cmd.OrgID)
	if err != nil {
		logger.Info("failed deleting folder", "org_id", cmd.OrgID, "uid", cmd.UID, "err", err)
		return descendantUIDs, err
	}
	return descendantUIDs, nil
}

func (s *Service) GetDescendantCounts(ctx context.Context, q *folder.GetDescendantCountsQuery) (folder.DescendantCounts, error) {
	logger := s.log.FromContext(ctx)
	if q.SignedInUser == nil {
		return nil, folder.ErrBadRequest.Errorf("missing signed-in user")
	}
	if q.UID == nil || *q.UID == "" {
		return nil, folder.ErrBadRequest.Errorf("missing UID")
	}
	if q.OrgID < 1 {
		return nil, folder.ErrBadRequest.Errorf("invalid orgID")
	}

	folders := []string{*q.UID}
	countsMap := make(folder.DescendantCounts, len(s.registry)+1)
	if s.features.IsEnabled(ctx, featuremgmt.FlagNestedFolders) {
		descendantFolders, err := s.store.GetDescendants(ctx, q.OrgID, *q.UID)
		if err != nil {
			logger.Error("failed to get descendant folders", "error", err)
			return nil, err
		}
		for _, f := range descendantFolders {
			folders = append(folders, f.UID)
		}
		countsMap[entity.StandardKindFolder] = int64(len(descendantFolders))
	}

	for _, v := range s.registry {
		c, err := v.CountInFolders(ctx, q.OrgID, folders, q.SignedInUser)
		if err != nil {
			logger.Error("failed to count folder descendants", "error", err)
			return nil, err
		}
		countsMap[v.Kind()] = c
	}
	return countsMap, nil
}

// buildSaveDashboardCommand is a simplified version on DashboardServiceImpl.buildSaveDashboardCommand
// keeping only the meaningful functionality for folders
func (s *Service) buildSaveDashboardCommand(ctx context.Context, dto *dashboards.SaveDashboardDTO) (*dashboards.SaveDashboardCommand, error) {
	dash := dto.Dashboard

	dash.OrgID = dto.OrgID
	dash.Title = strings.TrimSpace(dash.Title)
	dash.Data.Set("title", dash.Title)
	dash.SetUID(strings.TrimSpace(dash.UID))

	if dash.Title == "" {
		return nil, dashboards.ErrDashboardTitleEmpty
	}

	if strings.EqualFold(dash.Title, dashboards.RootFolderName) {
		return nil, dashboards.ErrDashboardFolderNameExists
	}

	if dash.FolderUID != "" {
		if _, err := s.dashboardFolderStore.GetFolderByUID(ctx, dash.OrgID, dash.FolderUID); err != nil {
			return nil, err
		}
	}

	if !util.IsValidShortUID(dash.UID) {
		return nil, dashboards.ErrDashboardInvalidUid
	} else if util.IsShortUIDTooLong(dash.UID) {
		return nil, dashboards.ErrDashboardUidTooLong
	}

	_, err := s.dashboardStore.ValidateDashboardBeforeSave(ctx, dash, dto.Overwrite)
	if err != nil {
		return nil, err
	}

	guard, err := getGuardianForSavePermissionCheck(ctx, dash, dto.User)
	if err != nil {
		return nil, err
	}

	if dash.ID == 0 {
		metrics.MFolderIDsServiceCount.WithLabelValues(metrics.Folder).Inc()
		// nolint:staticcheck
		if canCreate, err := guard.CanCreate(dash.FolderID, dash.IsFolder); err != nil || !canCreate {
			if err != nil {
				return nil, err
			}
			return nil, dashboards.ErrDashboardUpdateAccessDenied
		}
	} else {
		if canSave, err := guard.CanSave(); err != nil || !canSave {
			if err != nil {
				return nil, err
			}
			return nil, dashboards.ErrDashboardUpdateAccessDenied
		}
	}

	userID := int64(0)
	namespaceID, userIDstr := dto.User.GetNamespacedID()
	if namespaceID != identity.NamespaceUser && namespaceID != identity.NamespaceServiceAccount {
		s.log.Warn("User does not belong to a user or service account namespace, using 0 as user ID", "namespaceID", namespaceID, "userID", userIDstr)
	} else {
		userID, err = identity.IntIdentifier(namespaceID, userIDstr)
		if err != nil {
			s.log.Warn("failed to parse user ID", "namespaceID", namespaceID, "userID", userIDstr, "error", err)
		}
	}

	metrics.MFolderIDsServiceCount.WithLabelValues(metrics.Folder).Inc()
	cmd := &dashboards.SaveDashboardCommand{
		Dashboard: dash.Data,
		Message:   dto.Message,
		OrgID:     dto.OrgID,
		Overwrite: dto.Overwrite,
		UserID:    userID,
		FolderID:  dash.FolderID, // nolint:staticcheck
		FolderUID: dash.FolderUID,
		IsFolder:  dash.IsFolder,
		PluginID:  dash.PluginID,
	}

	if !dto.UpdatedAt.IsZero() {
		cmd.UpdatedAt = dto.UpdatedAt
	}

	return cmd, nil
}

// WithFullpath returns the folder with its full path. If includeFullpath is false, it returns the folder as is.
// If the folder already has a full path, it returns the folder as is. Otherwise, it constructs the full path
// by getting the folder's ancestors and concatenating their titles with the folder's title.
// If the feature flag for nested folders is not enabled, it only uses the folder's title to construct the full path.
// if the folder title contains the FULLPATH_SEPARATOR, it will be escaped with a backslash.
func (s *Service) WithFullpath(ctx context.Context, f *folder.Folder, includeFullpath bool) (*folder.Folder, error) {
	if !includeFullpath {
		return f, nil
	}

	if f.Fullpath != "" {
		return f, nil
	}

	withEscapedTitle := func(title string) string {
		return strings.ReplaceAll(title, FULLPATH_SEPARATOR, "\\"+FULLPATH_SEPARATOR)
	}

	escapedTitle := withEscapedTitle(f.Title)

	if !s.features.IsEnabled(ctx, featuremgmt.FlagNestedFolders) {
		f.Fullpath = escapedTitle
		return f, nil
	}

	ancestors, err := s.store.GetParents(ctx, folder.GetParentsQuery{UID: f.UID, OrgID: f.OrgID})
	if err != nil {
		return f, err
	}

	fullpath := ""
	for _, ancestor := range ancestors {
		t := withEscapedTitle(ancestor.Title)
		if fullpath != "" {
			fullpath += fmt.Sprintf("%s%s", FULLPATH_SEPARATOR, t)
		} else {
			fullpath += t
		}
	}

	if fullpath != "" {
		fullpath += fmt.Sprintf("%s%s", FULLPATH_SEPARATOR, escapedTitle)
	} else {
		fullpath += escapedTitle
	}

	f.Fullpath = fullpath
	return f, nil
}

// SplitFullpath splits a string into an array of strings using the FULLPATH_SEPARATOR as the delimiter.
// It handles escape characters by appending the separator and the new string if the current string ends with an escape character.
// The resulting array does not contain empty strings.
func SplitFullpath(s string) []string {
	splitStrings := strings.Split(s, FULLPATH_SEPARATOR)

	result := make([]string, 0)
	current := ""

	for _, str := range splitStrings {
		if strings.HasSuffix(current, "\\") {
			// If the current string ends with an escape character, append the separator and the new string
			current = current[:len(current)-1] + FULLPATH_SEPARATOR + str
		} else {
			// If the current string does not end with an escape character, append the current string to the result and start a new current string
			if current != "" {
				result = append(result, current)
			}
			current = str
		}
	}

	// Append the last string to the result
	if current != "" {
		result = append(result, current)
	}

	return result
}

// getGuardianForSavePermissionCheck returns the guardian to be used for checking permission of dashboard
// It replaces deleted Dashboard.GetDashboardIdForSavePermissionCheck()
func getGuardianForSavePermissionCheck(ctx context.Context, d *dashboards.Dashboard, user identity.Requester) (guardian.DashboardGuardian, error) {
	newDashboard := d.ID == 0

	if newDashboard {
		// if it's a new dashboard/folder check the parent folder permissions
		metrics.MFolderIDsServiceCount.WithLabelValues(metrics.Folder).Inc()
		// nolint:staticcheck
		guard, err := guardian.New(ctx, d.FolderID, d.OrgID, user)
		if err != nil {
			return nil, err
		}
		return guard, nil
	}
	guard, err := guardian.NewByDashboard(ctx, d, d.OrgID, user)
	if err != nil {
		return nil, err
	}
	return guard, nil
}

func (s *Service) nestedFolderCreate(ctx context.Context, cmd *folder.CreateFolderCommand) (*folder.Folder, error) {
	if cmd.ParentUID != "" {
		if err := s.validateParent(ctx, cmd.OrgID, cmd.ParentUID, cmd.UID); err != nil {
			return nil, err
		}
	}
	return s.store.Create(ctx, *cmd)
}

func (s *Service) validateParent(ctx context.Context, orgID int64, parentUID string, UID string) error {
	ancestors, err := s.store.GetParents(ctx, folder.GetParentsQuery{UID: parentUID, OrgID: orgID})
	if err != nil {
		return fmt.Errorf("failed to get parents: %w", err)
	}

	if len(ancestors) >= folder.MaxNestedFolderDepth {
		return folder.ErrMaximumDepthReached.Errorf("failed to validate parent folder")
	}

	// Create folder under itself is not allowed
	if parentUID == UID {
		return folder.ErrCircularReference
	}

	// check there is no circular reference
	for _, ancestor := range ancestors {
		if ancestor.UID == UID {
			return folder.ErrCircularReference
		}
	}

	return nil
}

func toFolderError(err error) error {
	if errors.Is(err, dashboards.ErrDashboardTitleEmpty) {
		return dashboards.ErrFolderTitleEmpty
	}

	if errors.Is(err, dashboards.ErrDashboardUpdateAccessDenied) {
		return dashboards.ErrFolderAccessDenied
	}

	if errors.Is(err, dashboards.ErrDashboardWithSameNameInFolderExists) {
		return dashboards.ErrFolderSameNameExists
	}

	if errors.Is(err, dashboards.ErrDashboardWithSameUIDExists) {
		return dashboards.ErrFolderWithSameUIDExists
	}

	if errors.Is(err, dashboards.ErrDashboardVersionMismatch) {
		return dashboards.ErrFolderVersionMismatch
	}

	if errors.Is(err, dashboards.ErrDashboardNotFound) {
		return dashboards.ErrFolderNotFound
	}

	return err
}

func (s *Service) RegisterService(r folder.RegistryService) error {
	s.mutex.Lock()
	defer s.mutex.Unlock()

	s.registry[r.Kind()] = r

	return nil
}

func (s *Service) supportBundleCollector() supportbundles.Collector {
	collector := supportbundles.Collector{
		UID:               "folder-stats",
		DisplayName:       "Folder information",
		Description:       "Folder information for the Grafana instance",
		IncludedByDefault: false,
		Default:           true,
		Fn: func(ctx context.Context) (*supportbundles.SupportItem, error) {
			s.log.Info("Generating folder support bundle")
			folders, err := s.GetFolders(ctx, folder.GetFoldersQuery{
				OrgID: 0,
				SignedInUser: &user.SignedInUser{
					Login:            "sa-supportbundle",
					OrgRole:          "Admin",
					IsGrafanaAdmin:   true,
					IsServiceAccount: true,
					Permissions:      map[int64]map[string][]string{accesscontrol.GlobalOrgID: {dashboards.ActionFoldersRead: {dashboards.ScopeFoldersAll}}},
				},
			})
			if err != nil {
				return nil, err
			}
			return s.supportItemFromFolders(folders)
		},
	}
	return collector
}

func (s *Service) supportItemFromFolders(folders []*folder.Folder) (*supportbundles.SupportItem, error) {
	stats := struct {
		Total    int              `json:"total"`    // how many folders?
		Depths   map[int]int      `json:"depths"`   // how deep they are?
		Children map[int]int      `json:"children"` // how many child folders they have?
		Folders  []*folder.Folder `json:"folders"`  // what are they?
	}{Total: len(folders), Folders: folders, Children: map[int]int{}, Depths: map[int]int{}}

	// Build parent-child mapping
	parents := map[string]string{}
	children := map[string][]string{}
	for _, f := range folders {
		parents[f.UID] = f.ParentUID
		children[f.ParentUID] = append(children[f.ParentUID], f.UID)
	}
	// Find depths of each folder
	for _, f := range folders {
		depth := 0
		for uid := f.UID; uid != ""; uid = parents[uid] {
			depth++
		}
		stats.Depths[depth] += 1
		stats.Children[len(children[f.UID])] += 1
	}

	b, err := json.MarshalIndent(stats, "", " ")
	if err != nil {
		return nil, err
	}
	return &supportbundles.SupportItem{
		Filename:  "folders.json",
		FileBytes: b,
	}, nil
}<|MERGE_RESOLUTION|>--- conflicted
+++ resolved
@@ -302,15 +302,11 @@
 	f.ID = dashFolder.ID
 	f.Version = dashFolder.Version
 
-<<<<<<< HEAD
-	return s.WithFullpath(ctx, f, q.IncludeFullpath)
-=======
 	if !s.features.IsEnabled(ctx, featuremgmt.FlagNestedFolders) {
 		f.Fullpath = f.Title // set full path to the folder title (unescaped)
 	}
 
 	return f, err
->>>>>>> 107dd15e
 }
 
 func (s *Service) GetChildren(ctx context.Context, q *folder.GetChildrenQuery) ([]*folder.Folder, error) {
