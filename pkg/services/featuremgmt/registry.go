--- conflicted
+++ resolved
@@ -873,30 +873,17 @@
 			Owner:        grafanaBiSquad,
 		},
 		{
-<<<<<<< HEAD
-			Name:         "kubernetesPlaylists",
-			Description:  "Use the kubernetes API in the frontend for playlists",
-			FrontendOnly: true,
-			Stage:        FeatureStageExperimental,
-			Owner:        grafanaAppPlatformSquad,
-		},
-		{
-			Name:         "kubernetesSnapshots",
-			Description:  "Use the kubernetes API in the frontend for snapshots",
-			FrontendOnly: true,
-			Stage:        FeatureStageExperimental,
-			Owner:        grafanaAppPlatformSquad,
-		},
-		{
-			Name:            "kubernetesPlaylistsAPI",
-			Description:     "Route /api/playlist API to k8s handlers",
-=======
 			Name:            "kubernetesPlaylists",
 			Description:     "Use the kubernetes API in the frontend for playlists, and route /api/playlist requests to k8s",
->>>>>>> dc4aa3e0
 			Stage:           FeatureStageExperimental,
 			Owner:           grafanaAppPlatformSquad,
 			RequiresRestart: true, // changes the API routing
+		},
+		{
+			Name:        "kubernetesSnapshots",
+			Description: "Use the kubernetes API in the frontend for snapshots",
+			Stage:       FeatureStageExperimental,
+			Owner:       grafanaAppPlatformSquad,
 		},
 		{
 			Name:        "cloudWatchBatchQueries",
