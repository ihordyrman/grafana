// NOTE: This file was auto generated.  DO NOT EDIT DIRECTLY!
// To change feature flags, edit:
//  pkg/services/featuremgmt/registry.go
// Then run tests in:
//  pkg/services/featuremgmt/toggles_gen_test.go

package featuremgmt

const (
	// FlagDisableEnvelopeEncryption
	// Disable envelope encryption (emergency only)
	FlagDisableEnvelopeEncryption = "disableEnvelopeEncryption"

	// FlagLiveServiceWebWorker
	// This will use a webworker thread to processes events rather than the main thread
	FlagLiveServiceWebWorker = "live-service-web-worker"

	// FlagQueryOverLive
	// Use Grafana Live WebSocket to execute backend queries
	FlagQueryOverLive = "queryOverLive"

	// FlagPanelTitleSearch
	// Search for dashboards using panel title
	FlagPanelTitleSearch = "panelTitleSearch"

	// FlagPublicDashboards
	// [Deprecated] Public dashboards are now enabled by default; to disable them, use the configuration setting. This feature toggle will be removed in the next major version.
	FlagPublicDashboards = "publicDashboards"

	// FlagPublicDashboardsEmailSharing
	// Enables public dashboard sharing to be restricted to only allowed emails
	FlagPublicDashboardsEmailSharing = "publicDashboardsEmailSharing"

	// FlagLokiExperimentalStreaming
	// Support new streaming approach for loki (prototype, needs special loki build)
	FlagLokiExperimentalStreaming = "lokiExperimentalStreaming"

	// FlagFeatureHighlights
	// Highlight Grafana Enterprise features
	FlagFeatureHighlights = "featureHighlights"

	// FlagMigrationLocking
	// Lock database during migrations
	FlagMigrationLocking = "migrationLocking"

	// FlagStorage
	// Configurable storage for dashboards, datasources, and resources
	FlagStorage = "storage"

	// FlagCorrelations
	// Correlations page
	FlagCorrelations = "correlations"

	// FlagExploreContentOutline
	// Content outline sidebar
	FlagExploreContentOutline = "exploreContentOutline"

	// FlagDatasourceQueryMultiStatus
	// Introduce HTTP 207 Multi Status for api/ds/query
	FlagDatasourceQueryMultiStatus = "datasourceQueryMultiStatus"

	// FlagTraceToMetrics
	// Enable trace to metrics links
	FlagTraceToMetrics = "traceToMetrics"

	// FlagAutoMigrateOldPanels
	// Migrate old angular panels to supported versions (graph, table-old, worldmap, etc)
	FlagAutoMigrateOldPanels = "autoMigrateOldPanels"

	// FlagDisableAngular
	// Dynamic flag to disable angular at runtime. The preferred method is to set `angular_support_enabled` to `false` in the [security] settings, which allows you to change the state at runtime.
	FlagDisableAngular = "disableAngular"

	// FlagCanvasPanelNesting
	// Allow elements nesting
	FlagCanvasPanelNesting = "canvasPanelNesting"

	// FlagNewVizTooltips
	// New visualizations tooltips UX
	FlagNewVizTooltips = "newVizTooltips"

	// FlagScenes
	// Experimental framework to build interactive dashboards
	FlagScenes = "scenes"

	// FlagDisableSecretsCompatibility
	// Disable duplicated secret storage in legacy tables
	FlagDisableSecretsCompatibility = "disableSecretsCompatibility"

	// FlagLogRequestsInstrumentedAsUnknown
	// Logs the path for requests that are instrumented as unknown
	FlagLogRequestsInstrumentedAsUnknown = "logRequestsInstrumentedAsUnknown"

	// FlagDataConnectionsConsole
	// Enables a new top-level page called Connections. This page is an experiment that provides a better experience when you install and configure data sources and other plugins.
	FlagDataConnectionsConsole = "dataConnectionsConsole"

	// FlagTopnav
	// Enables topnav support in external plugins. The new Grafana navigation cannot be disabled.
	FlagTopnav = "topnav"

	// FlagDockedMegaMenu
	// Enable support for a persistent (docked) navigation menu
	FlagDockedMegaMenu = "dockedMegaMenu"

	// FlagGrpcServer
	// Run the GRPC server
	FlagGrpcServer = "grpcServer"

	// FlagUnifiedStorage
	// SQL-based k8s storage
	FlagUnifiedStorage = "unifiedStorage"

	// FlagCloudWatchCrossAccountQuerying
	// Enables cross-account querying in CloudWatch datasources
	FlagCloudWatchCrossAccountQuerying = "cloudWatchCrossAccountQuerying"

	// FlagRedshiftAsyncQueryDataSupport
	// Enable async query data support for Redshift
	FlagRedshiftAsyncQueryDataSupport = "redshiftAsyncQueryDataSupport"

	// FlagAthenaAsyncQueryDataSupport
	// Enable async query data support for Athena
	FlagAthenaAsyncQueryDataSupport = "athenaAsyncQueryDataSupport"

	// FlagCloudwatchNewRegionsHandler
	// Refactor of /regions endpoint, no user-facing changes
	FlagCloudwatchNewRegionsHandler = "cloudwatchNewRegionsHandler"

	// FlagShowDashboardValidationWarnings
	// Show warnings when dashboards do not validate against the schema
	FlagShowDashboardValidationWarnings = "showDashboardValidationWarnings"

	// FlagMysqlAnsiQuotes
	// Use double quotes to escape keyword in a MySQL query
	FlagMysqlAnsiQuotes = "mysqlAnsiQuotes"

	// FlagAccessControlOnCall
	// Access control primitives for OnCall
	FlagAccessControlOnCall = "accessControlOnCall"

	// FlagNestedFolders
	// Enable folder nesting
	FlagNestedFolders = "nestedFolders"

	// FlagNestedFolderPicker
	// Enables the new folder picker to work with nested folders. Requires the nestedFolders feature toggle
	FlagNestedFolderPicker = "nestedFolderPicker"

	// FlagEmptyDashboardPage
	// Enable the redesigned user interface of a dashboard page that includes no panels
	FlagEmptyDashboardPage = "emptyDashboardPage"

	// FlagDisablePrometheusExemplarSampling
	// Disable Prometheus exemplar sampling
	FlagDisablePrometheusExemplarSampling = "disablePrometheusExemplarSampling"

	// FlagAlertingBacktesting
	// Rule backtesting API for alerting
	FlagAlertingBacktesting = "alertingBacktesting"

	// FlagEditPanelCSVDragAndDrop
	// Enables drag and drop for CSV and Excel files
	FlagEditPanelCSVDragAndDrop = "editPanelCSVDragAndDrop"

	// FlagAlertingNoNormalState
	// Stop maintaining state of alerts that are not firing
	FlagAlertingNoNormalState = "alertingNoNormalState"

	// FlagLogsContextDatasourceUi
	// Allow datasource to provide custom UI for context view
	FlagLogsContextDatasourceUi = "logsContextDatasourceUi"

	// FlagLokiQuerySplitting
	// Split large interval queries into subqueries with smaller time intervals
	FlagLokiQuerySplitting = "lokiQuerySplitting"

	// FlagLokiQuerySplittingConfig
	// Give users the option to configure split durations for Loki queries
	FlagLokiQuerySplittingConfig = "lokiQuerySplittingConfig"

	// FlagIndividualCookiePreferences
	// Support overriding cookie preferences per user
	FlagIndividualCookiePreferences = "individualCookiePreferences"

	// FlagPrometheusMetricEncyclopedia
	// Adds the metrics explorer component to the Prometheus query builder as an option in metric select
	FlagPrometheusMetricEncyclopedia = "prometheusMetricEncyclopedia"

	// FlagInfluxdbBackendMigration
	// Query InfluxDB InfluxQL without the proxy
	FlagInfluxdbBackendMigration = "influxdbBackendMigration"

	// FlagInfluxqlStreamingParser
	// Enable streaming JSON parser for InfluxDB datasource InfluxQL query language
	FlagInfluxqlStreamingParser = "influxqlStreamingParser"

	// FlagClientTokenRotation
	// Replaces the current in-request token rotation so that the client initiates the rotation
	FlagClientTokenRotation = "clientTokenRotation"

	// FlagPrometheusDataplane
	// Changes responses to from Prometheus to be compliant with the dataplane specification. In particular, when this feature toggle is active, the numeric `Field.Name` is set from &#39;Value&#39; to the value of the `__name__` label.
	FlagPrometheusDataplane = "prometheusDataplane"

	// FlagLokiMetricDataplane
	// Changes metric responses from Loki to be compliant with the dataplane specification.
	FlagLokiMetricDataplane = "lokiMetricDataplane"

	// FlagLokiLogsDataplane
	// Changes logs responses from Loki to be compliant with the dataplane specification.
	FlagLokiLogsDataplane = "lokiLogsDataplane"

	// FlagDataplaneFrontendFallback
	// Support dataplane contract field name change for transformations and field name matchers where the name is different
	FlagDataplaneFrontendFallback = "dataplaneFrontendFallback"

	// FlagDisableSSEDataplane
	// Disables dataplane specific processing in server side expressions.
	FlagDisableSSEDataplane = "disableSSEDataplane"

	// FlagAlertStateHistoryLokiSecondary
	// Enable Grafana to write alert state history to an external Loki instance in addition to Grafana annotations.
	FlagAlertStateHistoryLokiSecondary = "alertStateHistoryLokiSecondary"

	// FlagAlertStateHistoryLokiPrimary
	// Enable a remote Loki instance as the primary source for state history reads.
	FlagAlertStateHistoryLokiPrimary = "alertStateHistoryLokiPrimary"

	// FlagAlertStateHistoryLokiOnly
	// Disable Grafana alerts from emitting annotations when a remote Loki instance is available.
	FlagAlertStateHistoryLokiOnly = "alertStateHistoryLokiOnly"

	// FlagUnifiedRequestLog
	// Writes error logs to the request logger
	FlagUnifiedRequestLog = "unifiedRequestLog"

	// FlagRenderAuthJWT
	// Uses JWT-based auth for rendering instead of relying on remote cache
	FlagRenderAuthJWT = "renderAuthJWT"

	// FlagExternalServiceAuth
	// Starts an OAuth2 authentication provider for external services
	FlagExternalServiceAuth = "externalServiceAuth"

	// FlagRefactorVariablesTimeRange
	// Refactor time range variables flow to reduce number of API calls made when query variables are chained
	FlagRefactorVariablesTimeRange = "refactorVariablesTimeRange"

	// FlagUseCachingService
	// When active, the new query and resource caching implementation using a wire service inject replaces the previous middleware implementation.
	FlagUseCachingService = "useCachingService"

	// FlagEnableElasticsearchBackendQuerying
	// Enable the processing of queries and responses in the Elasticsearch data source through backend
	FlagEnableElasticsearchBackendQuerying = "enableElasticsearchBackendQuerying"

	// FlagAdvancedDataSourcePicker
	// Enable a new data source picker with contextual information, recently used order and advanced mode
	FlagAdvancedDataSourcePicker = "advancedDataSourcePicker"

	// FlagFaroDatasourceSelector
	// Enable the data source selector within the Frontend Apps section of the Frontend Observability
	FlagFaroDatasourceSelector = "faroDatasourceSelector"

	// FlagEnableDatagridEditing
	// Enables the edit functionality in the datagrid panel
	FlagEnableDatagridEditing = "enableDatagridEditing"

	// FlagExtraThemes
	// Enables extra themes
	FlagExtraThemes = "extraThemes"

	// FlagLokiPredefinedOperations
	// Adds predefined query operations to Loki query editor
	FlagLokiPredefinedOperations = "lokiPredefinedOperations"

	// FlagPluginsFrontendSandbox
	// Enables the plugins frontend sandbox
	FlagPluginsFrontendSandbox = "pluginsFrontendSandbox"

	// FlagDashboardEmbed
	// Allow embedding dashboard for external use in Code editors
	FlagDashboardEmbed = "dashboardEmbed"

	// FlagFrontendSandboxMonitorOnly
	// Enables monitor only in the plugin frontend sandbox (if enabled)
	FlagFrontendSandboxMonitorOnly = "frontendSandboxMonitorOnly"

	// FlagSqlDatasourceDatabaseSelection
	// Enables previous SQL data source dataset dropdown behavior
	FlagSqlDatasourceDatabaseSelection = "sqlDatasourceDatabaseSelection"

	// FlagLokiFormatQuery
	// Enables the ability to format Loki queries
	FlagLokiFormatQuery = "lokiFormatQuery"

	// FlagCloudWatchLogsMonacoEditor
	// Enables the Monaco editor for CloudWatch Logs queries
	FlagCloudWatchLogsMonacoEditor = "cloudWatchLogsMonacoEditor"

	// FlagExploreScrollableLogsContainer
	// Improves the scrolling behavior of logs in Explore
	FlagExploreScrollableLogsContainer = "exploreScrollableLogsContainer"

	// FlagRecordedQueriesMulti
	// Enables writing multiple items from a single query within Recorded Queries
	FlagRecordedQueriesMulti = "recordedQueriesMulti"

	// FlagPluginsDynamicAngularDetectionPatterns
	// Enables fetching Angular detection patterns for plugins from GCOM and fallback to hardcoded ones
	FlagPluginsDynamicAngularDetectionPatterns = "pluginsDynamicAngularDetectionPatterns"

	// FlagVizAndWidgetSplit
	// Split panels between visualizations and widgets
	FlagVizAndWidgetSplit = "vizAndWidgetSplit"

	// FlagPrometheusIncrementalQueryInstrumentation
	// Adds RudderStack events to incremental queries
	FlagPrometheusIncrementalQueryInstrumentation = "prometheusIncrementalQueryInstrumentation"

	// FlagLogsExploreTableVisualisation
	// A table visualisation for logs in Explore
	FlagLogsExploreTableVisualisation = "logsExploreTableVisualisation"

	// FlagAwsDatasourcesTempCredentials
	// Support temporary security credentials in AWS plugins for Grafana Cloud customers
	FlagAwsDatasourcesTempCredentials = "awsDatasourcesTempCredentials"

	// FlagTransformationsRedesign
	// Enables the transformations redesign
	FlagTransformationsRedesign = "transformationsRedesign"

	// FlagMlExpressions
	// Enable support for Machine Learning in server-side expressions
	FlagMlExpressions = "mlExpressions"

	// FlagTraceQLStreaming
	// Enables response streaming of TraceQL queries of the Tempo data source
	FlagTraceQLStreaming = "traceQLStreaming"

	// FlagMetricsSummary
	// Enables metrics summary queries in the Tempo data source
	FlagMetricsSummary = "metricsSummary"

	// FlagGrafanaAPIServer
	// Enable Kubernetes API Server for Grafana resources
	FlagGrafanaAPIServer = "grafanaAPIServer"

	// FlagGrafanaAPIServerWithExperimentalAPIs
	// Register experimental APIs with the k8s API server
	FlagGrafanaAPIServerWithExperimentalAPIs = "grafanaAPIServerWithExperimentalAPIs"

	// FlagGrafanaAPIServerEnsureKubectlAccess
	// Start an additional https handler and write kubectl options
	FlagGrafanaAPIServerEnsureKubectlAccess = "grafanaAPIServerEnsureKubectlAccess"

	// FlagFeatureToggleAdminPage
	// Enable admin page for managing feature toggles from the Grafana front-end
	FlagFeatureToggleAdminPage = "featureToggleAdminPage"

	// FlagAwsAsyncQueryCaching
	// Enable caching for async queries for Redshift and Athena. Requires that the `useCachingService` feature toggle is enabled and the datasource has caching and async query support enabled
	FlagAwsAsyncQueryCaching = "awsAsyncQueryCaching"

	// FlagSplitScopes
	// Support faster dashboard and folder search by splitting permission scopes into parts
	FlagSplitScopes = "splitScopes"

	// FlagTraceToProfiles
	// Enables linking between traces and profiles
	FlagTraceToProfiles = "traceToProfiles"

	// FlagTracesEmbeddedFlameGraph
	// Enables embedding a flame graph in traces
	FlagTracesEmbeddedFlameGraph = "tracesEmbeddedFlameGraph"

	// FlagPermissionsFilterRemoveSubquery
	// Alternative permission filter implementation that does not use subqueries for fetching the dashboard folder
	FlagPermissionsFilterRemoveSubquery = "permissionsFilterRemoveSubquery"

	// FlagPrometheusConfigOverhaulAuth
	// Update the Prometheus configuration page with the new auth component
	FlagPrometheusConfigOverhaulAuth = "prometheusConfigOverhaulAuth"

	// FlagConfigurableSchedulerTick
	// Enable changing the scheduler base interval via configuration option unified_alerting.scheduler_tick_interval
	FlagConfigurableSchedulerTick = "configurableSchedulerTick"

	// FlagInfluxdbSqlSupport
	// Enable InfluxDB SQL query language support with new querying UI
	FlagInfluxdbSqlSupport = "influxdbSqlSupport"

	// FlagAlertingNoDataErrorExecution
	// Changes how Alerting state manager handles execution of NoData/Error
	FlagAlertingNoDataErrorExecution = "alertingNoDataErrorExecution"

	// FlagAngularDeprecationUI
	// Display new Angular deprecation-related UI features
	FlagAngularDeprecationUI = "angularDeprecationUI"

	// FlagDashgpt
	// Enable AI powered features in dashboards
	FlagDashgpt = "dashgpt"

	// FlagReportingRetries
	// Enables rendering retries for the reporting feature
	FlagReportingRetries = "reportingRetries"

	// FlagSseGroupByDatasource
	// Send query to the same datasource in a single request when using server side expressions
	FlagSseGroupByDatasource = "sseGroupByDatasource"

	// FlagRequestInstrumentationStatusSource
	// Include a status source label for request metrics and logs
	FlagRequestInstrumentationStatusSource = "requestInstrumentationStatusSource"

	// FlagLibraryPanelRBAC
	// Enables RBAC support for library panels
	FlagLibraryPanelRBAC = "libraryPanelRBAC"

	// FlagLokiRunQueriesInParallel
	// Enables running Loki queries in parallel
	FlagLokiRunQueriesInParallel = "lokiRunQueriesInParallel"

	// FlagWargamesTesting
	// Placeholder feature flag for internal testing
	FlagWargamesTesting = "wargamesTesting"

	// FlagAlertingInsights
	// Show the new alerting insights landing page
	FlagAlertingInsights = "alertingInsights"

	// FlagExternalCorePlugins
	// Allow core plugins to be loaded as external
	FlagExternalCorePlugins = "externalCorePlugins"

	// FlagPluginsAPIMetrics
	// Sends metrics of public grafana packages usage by plugins
	FlagPluginsAPIMetrics = "pluginsAPIMetrics"

	// FlagHttpSLOLevels
	// Adds SLO level to http request metrics
	FlagHttpSLOLevels = "httpSLOLevels"

	// FlagIdForwarding
	// Generate signed id token for identity that can be forwarded to plugins and external services
	FlagIdForwarding = "idForwarding"

	// FlagCloudWatchWildCardDimensionValues
	// Fetches dimension values from CloudWatch to correctly label wildcard dimensions
	FlagCloudWatchWildCardDimensionValues = "cloudWatchWildCardDimensionValues"

	// FlagExternalServiceAccounts
	// Automatic service account and token setup for plugins
	FlagExternalServiceAccounts = "externalServiceAccounts"

	// FlagPanelMonitoring
	// Enables panel monitoring through logs and measurements
	FlagPanelMonitoring = "panelMonitoring"

	// FlagEnableNativeHTTPHistogram
	// Enables native HTTP Histograms
	FlagEnableNativeHTTPHistogram = "enableNativeHTTPHistogram"

	// FlagFormatString
	// Enable format string transformer
	FlagFormatString = "formatString"

	// FlagTransformationsVariableSupport
	// Allows using variables in transformations
	FlagTransformationsVariableSupport = "transformationsVariableSupport"

	// FlagKubernetesPlaylists
	// Use the kubernetes API in the frontend for playlists, and route /api/playlist requests to k8s
	FlagKubernetesPlaylists = "kubernetesPlaylists"

	// FlagKubernetesSnapshots
	// Use the kubernetes API in the frontend to support playlists
	FlagKubernetesSnapshots = "kubernetesSnapshots"

	// FlagCloudWatchBatchQueries
	// Runs CloudWatch metrics queries as separate batches
	FlagCloudWatchBatchQueries = "cloudWatchBatchQueries"

	// FlagRecoveryThreshold
	// Enables feature recovery threshold (aka hysteresis) for threshold server-side expression
	FlagRecoveryThreshold = "recoveryThreshold"

	// FlagLokiStructuredMetadata
	// Enables the loki data source to request structured metadata from the Loki server
	FlagLokiStructuredMetadata = "lokiStructuredMetadata"

	// FlagTeamHttpHeaders
	// Enables datasources to apply team headers to the client requests
	FlagTeamHttpHeaders = "teamHttpHeaders"

	// FlagAwsDatasourcesNewFormStyling
	// Applies new form styling for configuration and query editors in AWS plugins
	FlagAwsDatasourcesNewFormStyling = "awsDatasourcesNewFormStyling"

	// FlagCachingOptimizeSerializationMemoryUsage
	// If enabled, the caching backend gradually serializes query responses for the cache, comparing against the configured `[caching]max_value_mb` value as it goes. This can can help prevent Grafana from running out of memory while attempting to cache very large query responses.
	FlagCachingOptimizeSerializationMemoryUsage = "cachingOptimizeSerializationMemoryUsage"

	// FlagPanelTitleSearchInV1
	// Enable searching for dashboards using panel title in search v1
	FlagPanelTitleSearchInV1 = "panelTitleSearchInV1"

	// FlagPluginsInstrumentationStatusSource
	// Include a status source label for plugin request metrics and logs
	FlagPluginsInstrumentationStatusSource = "pluginsInstrumentationStatusSource"

	// FlagManagedPluginsInstall
	// Install managed plugins directly from plugins catalog
	FlagManagedPluginsInstall = "managedPluginsInstall"

	// FlagPrometheusPromQAIL
	// Prometheus and AI/ML to assist users in creating a query
	FlagPrometheusPromQAIL = "prometheusPromQAIL"

	// FlagAddFieldFromCalculationStatFunctions
	// Add cumulative and window functions to the add field from calculation transformation
	FlagAddFieldFromCalculationStatFunctions = "addFieldFromCalculationStatFunctions"

	// FlagAlertmanagerRemoteSecondary
	// Enable Grafana to sync configuration and state with a remote Alertmanager.
	FlagAlertmanagerRemoteSecondary = "alertmanagerRemoteSecondary"

	// FlagAlertmanagerRemotePrimary
	// Enable Grafana to have a remote Alertmanager instance as the primary Alertmanager.
	FlagAlertmanagerRemotePrimary = "alertmanagerRemotePrimary"

	// FlagAlertmanagerRemoteOnly
	// Disable the internal Alertmanager and only use the external one defined.
	FlagAlertmanagerRemoteOnly = "alertmanagerRemoteOnly"

	// FlagAnnotationPermissionUpdate
	// Separate annotation permissions from dashboard permissions to allow for more granular control.
	FlagAnnotationPermissionUpdate = "annotationPermissionUpdate"

	// FlagExtractFieldsNameDeduplication
	// Make sure extracted field names are unique in the dataframe
	FlagExtractFieldsNameDeduplication = "extractFieldsNameDeduplication"

	// FlagDashboardSceneForViewers
	// Enables dashboard rendering using Scenes for viewer roles
	FlagDashboardSceneForViewers = "dashboardSceneForViewers"

	// FlagDashboardScene
	// Enables dashboard rendering using scenes for all roles
	FlagDashboardScene = "dashboardScene"

	// FlagPanelFilterVariable
	// Enables use of the `systemPanelFilterVar` variable to filter panels in a dashboard
	FlagPanelFilterVariable = "panelFilterVariable"

	// FlagPdfTables
	// Enables generating table data as PDF in reporting
	FlagPdfTables = "pdfTables"

	// FlagSsoSettingsApi
	// Enables the SSO settings API
	FlagSsoSettingsApi = "ssoSettingsApi"

	// FlagCanvasPanelPanZoom
	// Allow pan and zoom in canvas panel
	FlagCanvasPanelPanZoom = "canvasPanelPanZoom"

	// FlagLogsInfiniteScrolling
	// Enables infinite scrolling for the Logs panel in Explore and Dashboards
	FlagLogsInfiniteScrolling = "logsInfiniteScrolling"

	// FlagFlameGraphItemCollapsing
	// Allow collapsing of flame graph items
	FlagFlameGraphItemCollapsing = "flameGraphItemCollapsing"

	// FlagAlertingDetailsViewV2
	// Enables the preview of the new alert details view
	FlagAlertingDetailsViewV2 = "alertingDetailsViewV2"

	// FlagDatatrails
	// Enables the new core app datatrails
	FlagDatatrails = "datatrails"

	// FlagAlertingSimplifiedRouting
	// Enables the simplified routing for alerting
	FlagAlertingSimplifiedRouting = "alertingSimplifiedRouting"

	// FlagLogRowsPopoverMenu
	// Enable filtering menu displayed when text of a log line is selected
	FlagLogRowsPopoverMenu = "logRowsPopoverMenu"

	// FlagPluginsSkipHostEnvVars
	// Disables passing host environment variable to plugin processes
	FlagPluginsSkipHostEnvVars = "pluginsSkipHostEnvVars"

	// FlagTableSharedCrosshair
	// Enables shared crosshair in table panel
	FlagTableSharedCrosshair = "tableSharedCrosshair"

	// FlagRegressionTransformation
	// Enables regression analysis transformation
	FlagRegressionTransformation = "regressionTransformation"

	// FlagDisplayAnonymousStats
	// Enables anonymous stats to be shown in the UI for Grafana
	FlagDisplayAnonymousStats = "displayAnonymousStats"

	// FlagAlertStateHistoryAnnotationsFromLoki
	// Enable using Loki as the source for panel annotations generated by alert rules
	FlagAlertStateHistoryAnnotationsFromLoki = "alertStateHistoryAnnotationsFromLoki"

	// FlagLokiQueryHints
	// Enables query hints for Loki
	FlagLokiQueryHints = "lokiQueryHints"

<<<<<<< HEAD
	// FlagKubernetesFeatureToggles
	// Use the kubernetes API for feature toggle management in the frontend
	FlagKubernetesFeatureToggles = "kubernetesFeatureToggles"
=======
	// FlagAlertingPreviewUpgrade
	// Show Unified Alerting preview and upgrade page in legacy alerting
	FlagAlertingPreviewUpgrade = "alertingPreviewUpgrade"

	// FlagEnablePluginsTracingByDefault
	// Enable plugin tracing for all external plugins
	FlagEnablePluginsTracingByDefault = "enablePluginsTracingByDefault"

	// FlagCloudRBACRoles
	// Enabled grafana cloud specific RBAC roles
	FlagCloudRBACRoles = "cloudRBACRoles"

	// FlagAlertingQueryOptimization
	// Optimizes eligible queries in order to reduce load on datasources
	FlagAlertingQueryOptimization = "alertingQueryOptimization"
>>>>>>> 3790454b
)<|MERGE_RESOLUTION|>--- conflicted
+++ resolved
@@ -615,11 +615,10 @@
 	// Enables query hints for Loki
 	FlagLokiQueryHints = "lokiQueryHints"
 
-<<<<<<< HEAD
 	// FlagKubernetesFeatureToggles
 	// Use the kubernetes API for feature toggle management in the frontend
 	FlagKubernetesFeatureToggles = "kubernetesFeatureToggles"
-=======
+
 	// FlagAlertingPreviewUpgrade
 	// Show Unified Alerting preview and upgrade page in legacy alerting
 	FlagAlertingPreviewUpgrade = "alertingPreviewUpgrade"
@@ -635,5 +634,4 @@
 	// FlagAlertingQueryOptimization
 	// Optimizes eligible queries in order to reduce load on datasources
 	FlagAlertingQueryOptimization = "alertingQueryOptimization"
->>>>>>> 3790454b
 )