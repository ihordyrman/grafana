package ualert

import (
	"encoding/base64"
	"encoding/json"
	"errors"
	"fmt"
	"sort"
	"strings"

	"github.com/prometheus/alertmanager/pkg/labels"

	"github.com/grafana/grafana/pkg/components/securejsondata"
	"github.com/grafana/grafana/pkg/components/simplejson"
	"github.com/grafana/grafana/pkg/util"
)

type notificationChannel struct {
	ID                    int64                         `xorm:"id"`
	OrgID                 int64                         `xorm:"org_id"`
	Uid                   string                        `xorm:"uid"`
	Name                  string                        `xorm:"name"`
	Type                  string                        `xorm:"type"`
	DisableResolveMessage bool                          `xorm:"disable_resolve_message"`
	IsDefault             bool                          `xorm:"is_default"`
	Settings              *simplejson.Json              `xorm:"settings"`
	SecureSettings        securejsondata.SecureJsonData `xorm:"secure_settings"`
}

// channelsPerOrg maps notification channels per organisation
type channelsPerOrg map[int64]map[interface{}]*notificationChannel

// channelMap maps notification channels per organisation
type defaultChannelsPerOrg map[int64][]*notificationChannel

func (m *migration) getNotificationChannelMap() (channelsPerOrg, defaultChannelsPerOrg, error) {
	q := `
	SELECT id,
		org_id,
		uid,
		name,
		type,
		disable_resolve_message,
		is_default,
		settings,
		secure_settings
	FROM
		alert_notification
	`
	allChannels := []notificationChannel{}
	err := m.sess.SQL(q).Find(&allChannels)
	if err != nil {
		return nil, nil, err
	}

	if len(allChannels) == 0 {
		return nil, nil, nil
	}

	allChannelsMap := make(channelsPerOrg)
	defaultChannelsMap := make(defaultChannelsPerOrg)
	for i, c := range allChannels {
		if _, ok := allChannelsMap[c.OrgID]; !ok { // new seen org
			allChannelsMap[c.OrgID] = make(map[interface{}]*notificationChannel)
		}
		if c.Uid != "" {
			allChannelsMap[c.OrgID][c.Uid] = &allChannels[i]
		}
		if c.ID != 0 {
			allChannelsMap[c.OrgID][c.ID] = &allChannels[i]
		}
		if c.IsDefault {
			defaultChannelsMap[c.OrgID] = append(defaultChannelsMap[c.OrgID], &allChannels[i])
		}
	}

	return allChannelsMap, defaultChannelsMap, nil
}

func (m *migration) updateReceiverAndRoute(allChannels channelsPerOrg, defaultChannels defaultChannelsPerOrg, da dashAlert, rule *alertRule, amConfig *PostableUserConfig) error {
	// Create receiver and route for this rule.
	if allChannels == nil {
		return nil
	}

	channelIDs := extractChannelIDs(da)
	if len(channelIDs) == 0 {
		// If there are no channels associated, we skip adding any routes,
		// receivers or labels to rules so that it goes through the default
		// route.
		return nil
	}

	recv, route, err := m.makeReceiverAndRoute(rule.UID, rule.OrgID, channelIDs, defaultChannels[rule.OrgID], allChannels[rule.OrgID])
	if err != nil {
		return err
	}

	if recv != nil {
		amConfig.AlertmanagerConfig.Receivers = append(amConfig.AlertmanagerConfig.Receivers, recv)
	}
	if route != nil {
		amConfig.AlertmanagerConfig.Route.Routes = append(amConfig.AlertmanagerConfig.Route.Routes, route)
	}

	return nil
}

func (m *migration) makeReceiverAndRoute(ruleUid string, orgID int64, channelUids []interface{}, defaultChannels []*notificationChannel, allChannels map[interface{}]*notificationChannel) (*PostableApiReceiver, *Route, error) {
	portedChannels := []*PostableGrafanaReceiver{}
	var receiver *PostableApiReceiver

	addChannel := func(c *notificationChannel) error {
		if c.Type == "hipchat" || c.Type == "sensu" {
			m.mg.Logger.Error("alert migration error: discontinued notification channel found", "type", c.Type, "name", c.Name, "uid", c.Uid)
			return nil
		}

		uid, ok := m.generateChannelUID()
		if !ok {
			return errors.New("failed to generate UID for notification channel")
		}

		if _, ok := m.migratedChannelsPerOrg[orgID]; !ok {
			m.migratedChannelsPerOrg[orgID] = make(map[*notificationChannel]struct{})
		}
		m.migratedChannelsPerOrg[orgID][c] = struct{}{}
		settings, secureSettings := migrateSettingsToSecureSettings(c.Type, c.Settings, c.SecureSettings)
		portedChannels = append(portedChannels, &PostableGrafanaReceiver{
			UID:                   uid,
			Name:                  c.Name,
			Type:                  c.Type,
			DisableResolveMessage: c.DisableResolveMessage,
			Settings:              settings,
			SecureSettings:        secureSettings,
		})

		return nil
	}

	// Remove obsolete notification channels.
	filteredChannelUids := make(map[interface{}]struct{})
	for _, uid := range channelUids {
		c, ok := allChannels[uid]
		if ok {
			// always store the channel UID to prevent duplicates
			filteredChannelUids[c.Uid] = struct{}{}
		} else {
			m.mg.Logger.Warn("ignoring obsolete notification channel", "uid", uid)
		}
	}
	// Add default channels that are not obsolete.
	for _, c := range defaultChannels {
		id := interface{}(c.Uid)
		if c.Uid == "" {
			id = c.ID
		}
		c, ok := allChannels[id]
		if ok {
			// always store the channel UID to prevent duplicates
			filteredChannelUids[c.Uid] = struct{}{}
		}
	}

	if len(filteredChannelUids) == 0 && ruleUid != "default_route" {
		// We use the default route instead. No need to add additional route.
		return nil, nil, nil
	}

	chanKey, err := makeKeyForChannelGroup(filteredChannelUids)
	if err != nil {
		return nil, nil, err
	}

	var receiverName string

	if _, ok := m.portedChannelGroupsPerOrg[orgID]; !ok {
		m.portedChannelGroupsPerOrg[orgID] = make(map[string]string)
	}
	if rn, ok := m.portedChannelGroupsPerOrg[orgID][chanKey]; ok {
		// We have ported these exact set of channels already. Re-use it.
		receiverName = rn
		if receiverName == "autogen-contact-point-default" {
			// We don't need to create new routes if it's the default contact point.
			return nil, nil, nil
		}
	} else {
		for n := range filteredChannelUids {
			if err := addChannel(allChannels[n]); err != nil {
				return nil, nil, err
			}
		}

		if ruleUid == "default_route" {
			receiverName = "autogen-contact-point-default"
		} else {
			m.lastReceiverID++
			receiverName = fmt.Sprintf("autogen-contact-point-%d", m.lastReceiverID)
		}

		m.portedChannelGroupsPerOrg[orgID][chanKey] = receiverName
		receiver = &PostableApiReceiver{
			Name:                    receiverName,
			GrafanaManagedReceivers: portedChannels,
		}
	}

	n, v := getLabelForRouteMatching(ruleUid)
	mat, err := labels.NewMatcher(labels.MatchEqual, n, v)
	if err != nil {
		return nil, nil, err
	}
	route := &Route{
		Receiver: receiverName,
		Matchers: Matchers{mat},
	}

	return receiver, route, nil
}

// makeKeyForChannelGroup generates a unique for this group of channels UIDs.
func makeKeyForChannelGroup(channelUids map[interface{}]struct{}) (string, error) {
	uids := make([]string, 0, len(channelUids))
	for u := range channelUids {
		switch uid := u.(type) {
		case string:
			uids = append(uids, uid)
		case int, int32, int64:
			uids = append(uids, fmt.Sprintf("%d", uid))
		default:
			// Should never happen.
			return "", fmt.Errorf("unknown channel UID type: %T", u)
		}
	}

	sort.Strings(uids)
	return strings.Join(uids, "::sep::"), nil
}

// addDefaultChannels should be called before adding any other routes.
func (m *migration) addDefaultChannels(amConfigsPerOrg amConfigsPerOrg, allChannels channelsPerOrg, defaultChannels defaultChannelsPerOrg) error {
	for orgID := range allChannels {
		if _, ok := amConfigsPerOrg[orgID]; !ok {
			amConfigsPerOrg[orgID] = &PostableUserConfig{
				AlertmanagerConfig: PostableApiAlertingConfig{
					Receivers: make([]*PostableApiReceiver, 0),
					Route: &Route{
						Routes: make([]*Route, 0),
					},
				},
			}
		}
		// Default route and receiver.
		recv, route, err := m.makeReceiverAndRoute("default_route", orgID, nil, defaultChannels[orgID], allChannels[orgID])
		if err != nil {
			// if one fails it will fail the migration
			return err
		}

		if recv != nil {
			amConfigsPerOrg[orgID].AlertmanagerConfig.Receivers = append(amConfigsPerOrg[orgID].AlertmanagerConfig.Receivers, recv)
		}
		if route != nil {
			route.Matchers = nil // Don't need matchers for root route.
			amConfigsPerOrg[orgID].AlertmanagerConfig.Route = route
		}
	}
	return nil
}

func (m *migration) addUnmigratedChannels(orgID int64, amConfigs *PostableUserConfig, allChannels map[interface{}]*notificationChannel, defaultChannels []*notificationChannel) error {
	// Unmigrated channels.
	portedChannels := []*PostableGrafanaReceiver{}
	receiver := &PostableApiReceiver{
		Name: "autogen-unlinked-channel-recv",
	}
	for _, c := range allChannels {
		if _, ok := m.migratedChannelsPerOrg[orgID]; !ok {
			m.migratedChannelsPerOrg[orgID] = make(map[*notificationChannel]struct{})
		}
		_, ok := m.migratedChannelsPerOrg[orgID][c]
		if ok {
			continue
		}
		if c.Type == "hipchat" || c.Type == "sensu" {
			m.mg.Logger.Error("alert migration error: discontinued notification channel found", "type", c.Type, "name", c.Name, "uid", c.Uid)
			continue
		}

		uid, ok := m.generateChannelUID()
		if !ok {
			return errors.New("failed to generate UID for notification channel")
		}

		m.migratedChannelsPerOrg[orgID][c] = struct{}{}
		settings, secureSettings := migrateSettingsToSecureSettings(c.Type, c.Settings, c.SecureSettings)
		portedChannels = append(portedChannels, &PostableGrafanaReceiver{
			UID:                   uid,
			Name:                  c.Name,
			Type:                  c.Type,
			DisableResolveMessage: c.DisableResolveMessage,
			Settings:              settings,
			SecureSettings:        secureSettings,
		})
	}
	receiver.GrafanaManagedReceivers = portedChannels
	if len(portedChannels) > 0 {
		amConfigs.AlertmanagerConfig.Receivers = append(amConfigs.AlertmanagerConfig.Receivers, receiver)
	}

	return nil
}

func (m *migration) generateChannelUID() (string, bool) {
	for i := 0; i < 5; i++ {
		gen := util.GenerateShortUID()
		if _, ok := m.seenChannelUIDs[gen]; !ok {
			m.seenChannelUIDs[gen] = struct{}{}
			return gen, true
		}
	}

	return "", false
}

// Some settings were migrated from settings to secure settings in between.
// See https://grafana.com/docs/grafana/latest/installation/upgrading/#ensure-encryption-of-existing-alert-notification-channel-secrets.
// migrateSettingsToSecureSettings takes care of that.
func migrateSettingsToSecureSettings(chanType string, settings *simplejson.Json, secureSettings securejsondata.SecureJsonData) (*simplejson.Json, map[string]string) {
	keys := []string{}
	switch chanType {
	case "slack":
		keys = []string{"url", "token"}
	case "pagerduty":
		keys = []string{"integrationKey"}
	case "webhook":
		keys = []string{"password"}
	case "prometheus-alertmanager":
		keys = []string{"basicAuthPassword"}
	case "opsgenie":
		keys = []string{"apiKey"}
	case "telegram":
		keys = []string{"bottoken"}
	case "line":
		keys = []string{"token"}
	case "pushover":
		keys = []string{"apiToken", "userKey"}
	case "threema":
		keys = []string{"api_secret"}
	}

	ss := secureSettings.Decrypt()
	for _, k := range keys {
		if v, ok := ss[k]; ok && v != "" {
			continue
		}

		sv := settings.Get(k).MustString()
		if sv != "" {
			ss[k] = sv
			settings.Del(k)
		}
	}

	return settings, ss
}

func getLabelForRouteMatching(ruleUID string) (string, string) {
	return "rule_uid", ruleUID
}

func extractChannelIDs(d dashAlert) (channelUids []interface{}) {
	// Extracting channel UID/ID.
	for _, ui := range d.ParsedSettings.Notifications {
		if ui.UID != "" {
			channelUids = append(channelUids, ui.UID)
			continue
		}
		// In certain circumstances, id is used instead of uid.
		// We add this if there was no uid.
		if ui.ID > 0 {
			channelUids = append(channelUids, ui.ID)
		}
	}

	return channelUids
}

// Below is a snapshot of all the config and supporting functions imported
// to avoid vendoring those packages.

type PostableUserConfig struct {
	TemplateFiles      map[string]string         `yaml:"template_files" json:"template_files"`
	AlertmanagerConfig PostableApiAlertingConfig `yaml:"alertmanager_config" json:"alertmanager_config"`
}

type amConfigsPerOrg = map[int64]*PostableUserConfig

func (c *PostableUserConfig) EncryptSecureSettings() error {
	for _, r := range c.AlertmanagerConfig.Receivers {
		for _, gr := range r.GrafanaManagedReceivers {
<<<<<<< HEAD
			for k, v := range gr.SecureSettings {
				encryptedData, err := util.Encrypt([]byte(v), util.WithoutScope())
				if err != nil {
					return fmt.Errorf("failed to encrypt secure settings: %w", err)
				}
				gr.SecureSettings[k] = base64.StdEncoding.EncodeToString(encryptedData)
=======
			encryptedData := securejsondata.GetEncryptedJsonData(gr.SecureSettings)
			for k, v := range encryptedData {
				gr.SecureSettings[k] = base64.StdEncoding.EncodeToString(v)
>>>>>>> 681de1ea
			}
		}
	}
	return nil
}

type PostableApiAlertingConfig struct {
	Route     *Route                 `yaml:"route,omitempty" json:"route,omitempty"`
	Templates []string               `yaml:"templates" json:"templates"`
	Receivers []*PostableApiReceiver `yaml:"receivers,omitempty" json:"receivers,omitempty"`
}

type Route struct {
	Receiver string   `yaml:"receiver,omitempty" json:"receiver,omitempty"`
	Matchers Matchers `yaml:"matchers,omitempty" json:"matchers,omitempty"`
	Routes   []*Route `yaml:"routes,omitempty" json:"routes,omitempty"`
}

type Matchers labels.Matchers

func (m Matchers) MarshalJSON() ([]byte, error) {
	if len(m) == 0 {
		return nil, nil
	}
	result := make([]string, len(m))
	for i, matcher := range m {
		result[i] = matcher.String()
	}
	return json.Marshal(result)
}

type PostableApiReceiver struct {
	Name                    string                     `yaml:"name" json:"name"`
	GrafanaManagedReceivers []*PostableGrafanaReceiver `yaml:"grafana_managed_receiver_configs,omitempty" json:"grafana_managed_receiver_configs,omitempty"`
}

type PostableGrafanaReceiver CreateAlertNotificationCommand

type CreateAlertNotificationCommand struct {
	UID                   string            `json:"uid"`
	Name                  string            `json:"name"`
	Type                  string            `json:"type"`
	DisableResolveMessage bool              `json:"disableResolveMessage"`
	Settings              *simplejson.Json  `json:"settings"`
	SecureSettings        map[string]string `json:"secureSettings"`
}<|MERGE_RESOLUTION|>--- conflicted
+++ resolved
@@ -399,18 +399,9 @@
 func (c *PostableUserConfig) EncryptSecureSettings() error {
 	for _, r := range c.AlertmanagerConfig.Receivers {
 		for _, gr := range r.GrafanaManagedReceivers {
-<<<<<<< HEAD
-			for k, v := range gr.SecureSettings {
-				encryptedData, err := util.Encrypt([]byte(v), util.WithoutScope())
-				if err != nil {
-					return fmt.Errorf("failed to encrypt secure settings: %w", err)
-				}
-				gr.SecureSettings[k] = base64.StdEncoding.EncodeToString(encryptedData)
-=======
 			encryptedData := securejsondata.GetEncryptedJsonData(gr.SecureSettings)
 			for k, v := range encryptedData {
 				gr.SecureSettings[k] = base64.StdEncoding.EncodeToString(v)
->>>>>>> 681de1ea
 			}
 		}
 	}
