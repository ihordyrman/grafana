--- conflicted
+++ resolved
@@ -317,12 +317,7 @@
 				Uid:         item.Uid,
 				Title:       item.Title,
 				Uri:         "db/" + item.Slug,
-<<<<<<< HEAD
-				Url:         url,
-=======
 				Url:         m.GetDashboardFolderUrl(item.IsFolder, item.Uid, item.Slug),
-				Slug:        item.Slug,
->>>>>>> b135df9a
 				Type:        getHitType(item),
 				FolderId:    item.FolderId,
 				FolderTitle: item.FolderTitle,
