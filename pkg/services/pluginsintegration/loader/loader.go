package loader

import (
	"context"

	"github.com/grafana/grafana/pkg/plugins"
	pluginsLoader "github.com/grafana/grafana/pkg/plugins/manager/loader"
	"github.com/grafana/grafana/pkg/plugins/manager/pipeline/bootstrap"
	"github.com/grafana/grafana/pkg/plugins/manager/pipeline/discovery"
	"github.com/grafana/grafana/pkg/plugins/manager/pipeline/initialization"
	"github.com/grafana/grafana/pkg/plugins/manager/pipeline/termination"
	"github.com/grafana/grafana/pkg/plugins/manager/pipeline/validation"
)

var _ pluginsLoader.Service = (*Loader)(nil)

type Loader struct {
	loader *pluginsLoader.Loader
}

func ProvideService(discovery discovery.Discoverer, bootstrap bootstrap.Bootstrapper, validation validation.Validator,
	initializer initialization.Initializer, termination termination.Terminator,
) *Loader {
	return &Loader{
		loader: pluginsLoader.New(discovery, bootstrap, validation, initializer, termination),
	}
}

func (l *Loader) Load(ctx context.Context, src plugins.PluginSource) ([]*plugins.Plugin, error) {
	return l.loader.Load(ctx, src)
}

<<<<<<< HEAD
func (l *Loader) Unload(ctx context.Context, pluginID, version string) error {
	return l.loader.Unload(ctx, pluginID, version)
=======
func (l *Loader) Unload(ctx context.Context, p *plugins.Plugin) (*plugins.Plugin, error) {
	return l.loader.Unload(ctx, p)
>>>>>>> 7078347d
}<|MERGE_RESOLUTION|>--- conflicted
+++ resolved
@@ -30,11 +30,6 @@
 	return l.loader.Load(ctx, src)
 }
 
-<<<<<<< HEAD
-func (l *Loader) Unload(ctx context.Context, pluginID, version string) error {
-	return l.loader.Unload(ctx, pluginID, version)
-=======
 func (l *Loader) Unload(ctx context.Context, p *plugins.Plugin) (*plugins.Plugin, error) {
 	return l.loader.Unload(ctx, p)
->>>>>>> 7078347d
 }