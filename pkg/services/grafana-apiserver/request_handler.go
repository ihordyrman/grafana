package grafanaapiserver

import (
	"fmt"
	"net/http"

	"github.com/gorilla/mux"
	restclient "k8s.io/client-go/rest"
	"k8s.io/kube-openapi/pkg/spec3"
	"k8s.io/kube-openapi/pkg/validation/spec"
<<<<<<< HEAD
=======

	"github.com/grafana/grafana/pkg/setting"
>>>>>>> 10bb02e0
)

type requestHandler struct {
	router *mux.Router
}

func GetAPIHandler(delegateHandler http.Handler, restConfig *restclient.Config, builders []APIGroupBuilder) (http.Handler, error) {
	useful := false // only true if any routes exist anywhere
	router := mux.NewRouter()

	for _, builder := range builders {
		routes := builder.GetAPIRoutes()
		if routes == nil {
			continue
		}

		gv := builder.GetGroupVersion()
		prefix := "/apis/" + gv.String()

		// Root handlers
		var sub *mux.Router
		for _, route := range routes.Root {
			if sub == nil {
				sub = router.PathPrefix(prefix).Subrouter()
				sub.MethodNotAllowedHandler = &methodNotAllowedHandler{}
			}

			useful = true
			methods, err := methodsFromSpec(route.Path, route.Spec)
			if err != nil {
				return nil, err
			}
			sub.HandleFunc("/"+route.Path, route.Handler).
				Methods(methods...)
		}

		// Namespace handlers
		sub = nil
		prefix += "/namespaces/{namespace}"
		for _, route := range routes.Namespace {
			if sub == nil {
				sub = router.PathPrefix(prefix).Subrouter()
				sub.MethodNotAllowedHandler = &methodNotAllowedHandler{}
			}

			useful = true
			methods, err := methodsFromSpec(route.Path, route.Spec)
			if err != nil {
				return nil, err
			}
			sub.HandleFunc("/"+route.Path, route.Handler).
				Methods(methods...)
		}
	}

	if !useful {
		return delegateHandler, nil
	}

	// Per Gorilla Mux issue here: https://github.com/gorilla/mux/issues/616#issuecomment-798807509
	// default handler must come last
	router.PathPrefix("/").Handler(delegateHandler)

	return &requestHandler{
		router: router,
	}, nil
}

<<<<<<< HEAD
// The registered path must start with a slash, and (for now) not have any more
func validPath(p string) error {
	if !strings.HasPrefix(p, "/") {
		return fmt.Errorf("path must start with slash")
	}
	return nil
}

=======
>>>>>>> 10bb02e0
func (h *requestHandler) ServeHTTP(w http.ResponseWriter, req *http.Request) {
	h.router.ServeHTTP(w, req)
}

func methodsFromSpec(slug string, props *spec3.PathProps) ([]string, error) {
	if props == nil {
		return []string{"GET", "POST", "PUT", "PATCH", "DELETE"}, nil
	}

	methods := make([]string, 0)
	if props.Get != nil {
		methods = append(methods, "GET")
	}
	if props.Post != nil {
		methods = append(methods, "POST")
	}
	if props.Put != nil {
		methods = append(methods, "PUT")
	}
	if props.Patch != nil {
		methods = append(methods, "PATCH")
	}
	if props.Delete != nil {
		methods = append(methods, "DELETE")
	}

	if len(methods) == 0 {
		return nil, fmt.Errorf("invalid OpenAPI Spec for slug=%s without any methods in PathProps", slug)
	}

	return methods, nil
}

type methodNotAllowedHandler struct{}

func (h *methodNotAllowedHandler) ServeHTTP(w http.ResponseWriter, req *http.Request) {
	w.WriteHeader(405) // method not allowed
}

// Modify the the OpenAPI spec to include the additional routes.
// Currently this requires: https://github.com/kubernetes/kube-openapi/pull/420
// In future k8s release, the hook will use Config3 rather than the same hook for both v2 and v3
func GetOpenAPIPostProcessor(builders []APIGroupBuilder) func(*spec3.OpenAPI) (*spec3.OpenAPI, error) {
	return func(s *spec3.OpenAPI) (*spec3.OpenAPI, error) {
		if s.Paths == nil {
			return s, nil
		}
		for _, builder := range builders {
			routes := builder.GetAPIRoutes()
<<<<<<< HEAD

=======
>>>>>>> 10bb02e0
			gv := builder.GetGroupVersion()
			prefix := "/apis/" + gv.String() + "/"
			if s.Paths.Paths[prefix] != nil {
				copy := spec3.OpenAPI{
					Version: s.Version,
					Info: &spec.Info{
						InfoProps: spec.InfoProps{
<<<<<<< HEAD
							Title:   gv.Group,
							Version: gv.Version,
=======
							Title:   gv.String(),
							Version: setting.BuildVersion,
>>>>>>> 10bb02e0
						},
					},
					Components:   s.Components,
					ExternalDocs: s.ExternalDocs,
					Servers:      s.Servers,
					Paths:        s.Paths,
				}

				if routes == nil {
					routes = &APIRoutes{}
				}
<<<<<<< HEAD

				tags := []string{}
				for _, v := range s.Paths.Paths {
					if v.Get != nil && len(v.Get.Tags) > 0 {
						tags = v.Get.Tags
						break
					}
				}
				// tags = append(tags, "not-k8s")
=======
>>>>>>> 10bb02e0

				for _, route := range routes.Root {
					// Use the same tags as the other operations
					operationVisitor(route.Spec, func(op *spec3.Operation) {
						if op.Tags == nil {
							op.Tags = tags
						}
					})

					copy.Paths.Paths[prefix+route.Path] = &spec3.Path{
						PathProps: *route.Spec,
					}
				}

				for _, route := range routes.Namespace {
<<<<<<< HEAD
					// Use the same tags as the other operations
					operationVisitor(route.Spec, func(op *spec3.Operation) {
						if op.Tags == nil {
							op.Tags = tags
						}
					})

					copy.Paths.Paths[prefix+"/namespaces/{namespace}"+route.Path] = &spec3.Path{
=======
					copy.Paths.Paths[prefix+"namespaces/{namespace}/"+route.Path] = &spec3.Path{
>>>>>>> 10bb02e0
						PathProps: *route.Spec,
					}
				}

				if routes.PostProcessSpec3 != nil {
					return routes.PostProcessSpec3(&copy)
				}

				return &copy, nil
			}
		}
		return s, nil
	}
}

func operationVisitor(p *spec3.PathProps, visitor func(v *spec3.Operation)) {
	if p.Get != nil {
		visitor(p.Get)
	}
	if p.Delete != nil {
		visitor(p.Delete)
	}
	if p.Put != nil {
		visitor(p.Put)
	}
	if p.Head != nil {
		visitor(p.Head)
	}
	if p.Options != nil {
		visitor(p.Options)
	}
	if p.Post != nil {
		visitor(p.Post)
	}
	if p.Patch != nil {
		visitor(p.Patch)
	}
	if p.Trace != nil {
		visitor(p.Trace)
	}
}<|MERGE_RESOLUTION|>--- conflicted
+++ resolved
@@ -8,11 +8,8 @@
 	restclient "k8s.io/client-go/rest"
 	"k8s.io/kube-openapi/pkg/spec3"
 	"k8s.io/kube-openapi/pkg/validation/spec"
-<<<<<<< HEAD
-=======
 
 	"github.com/grafana/grafana/pkg/setting"
->>>>>>> 10bb02e0
 )
 
 type requestHandler struct {
@@ -81,17 +78,6 @@
 	}, nil
 }
 
-<<<<<<< HEAD
-// The registered path must start with a slash, and (for now) not have any more
-func validPath(p string) error {
-	if !strings.HasPrefix(p, "/") {
-		return fmt.Errorf("path must start with slash")
-	}
-	return nil
-}
-
-=======
->>>>>>> 10bb02e0
 func (h *requestHandler) ServeHTTP(w http.ResponseWriter, req *http.Request) {
 	h.router.ServeHTTP(w, req)
 }
@@ -141,10 +127,6 @@
 		}
 		for _, builder := range builders {
 			routes := builder.GetAPIRoutes()
-<<<<<<< HEAD
-
-=======
->>>>>>> 10bb02e0
 			gv := builder.GetGroupVersion()
 			prefix := "/apis/" + gv.String() + "/"
 			if s.Paths.Paths[prefix] != nil {
@@ -152,13 +134,8 @@
 					Version: s.Version,
 					Info: &spec.Info{
 						InfoProps: spec.InfoProps{
-<<<<<<< HEAD
-							Title:   gv.Group,
-							Version: gv.Version,
-=======
 							Title:   gv.String(),
 							Version: setting.BuildVersion,
->>>>>>> 10bb02e0
 						},
 					},
 					Components:   s.Components,
@@ -170,51 +147,17 @@
 				if routes == nil {
 					routes = &APIRoutes{}
 				}
-<<<<<<< HEAD
-
-				tags := []string{}
-				for _, v := range s.Paths.Paths {
-					if v.Get != nil && len(v.Get.Tags) > 0 {
-						tags = v.Get.Tags
-						break
-					}
-				}
-				// tags = append(tags, "not-k8s")
-=======
->>>>>>> 10bb02e0
 
 				for _, route := range routes.Root {
-					// Use the same tags as the other operations
-					operationVisitor(route.Spec, func(op *spec3.Operation) {
-						if op.Tags == nil {
-							op.Tags = tags
-						}
-					})
-
 					copy.Paths.Paths[prefix+route.Path] = &spec3.Path{
 						PathProps: *route.Spec,
 					}
 				}
 
 				for _, route := range routes.Namespace {
-<<<<<<< HEAD
-					// Use the same tags as the other operations
-					operationVisitor(route.Spec, func(op *spec3.Operation) {
-						if op.Tags == nil {
-							op.Tags = tags
-						}
-					})
-
-					copy.Paths.Paths[prefix+"/namespaces/{namespace}"+route.Path] = &spec3.Path{
-=======
 					copy.Paths.Paths[prefix+"namespaces/{namespace}/"+route.Path] = &spec3.Path{
->>>>>>> 10bb02e0
 						PathProps: *route.Spec,
 					}
-				}
-
-				if routes.PostProcessSpec3 != nil {
-					return routes.PostProcessSpec3(&copy)
 				}
 
 				return &copy, nil
@@ -222,31 +165,4 @@
 		}
 		return s, nil
 	}
-}
-
-func operationVisitor(p *spec3.PathProps, visitor func(v *spec3.Operation)) {
-	if p.Get != nil {
-		visitor(p.Get)
-	}
-	if p.Delete != nil {
-		visitor(p.Delete)
-	}
-	if p.Put != nil {
-		visitor(p.Put)
-	}
-	if p.Head != nil {
-		visitor(p.Head)
-	}
-	if p.Options != nil {
-		visitor(p.Options)
-	}
-	if p.Post != nil {
-		visitor(p.Post)
-	}
-	if p.Patch != nil {
-		visitor(p.Patch)
-	}
-	if p.Trace != nil {
-		visitor(p.Trace)
-	}
 }