package loader

import (
	"context"
	"errors"
	"path/filepath"
	"sort"
	"testing"

	"github.com/google/go-cmp/cmp"
	"github.com/google/go-cmp/cmp/cmpopts"
	"github.com/stretchr/testify/require"

	"github.com/grafana/grafana/pkg/plugins"
	"github.com/grafana/grafana/pkg/plugins/config"
	"github.com/grafana/grafana/pkg/plugins/manager/fakes"
	"github.com/grafana/grafana/pkg/plugins/manager/pipeline/bootstrap"
	"github.com/grafana/grafana/pkg/plugins/manager/pipeline/discovery"
	"github.com/grafana/grafana/pkg/plugins/manager/pipeline/initialization"
	"github.com/grafana/grafana/pkg/plugins/manager/pipeline/termination"
	"github.com/grafana/grafana/pkg/plugins/manager/pipeline/validation"
	"github.com/grafana/grafana/pkg/plugins/manager/sources"
	"github.com/grafana/grafana/pkg/services/org"
)

var compareOpts = []cmp.Option{cmpopts.IgnoreFields(plugins.Plugin{}, "client", "log", "mu"), fsComparer}

var fsComparer = cmp.Comparer(func(fs1 plugins.FS, fs2 plugins.FS) bool {
	fs1Files, err := fs1.Files()
	if err != nil {
		panic(err)
	}
	fs2Files, err := fs2.Files()
	if err != nil {
		panic(err)
	}

	sort.SliceStable(fs1Files, func(i, j int) bool {
		return fs1Files[i] < fs1Files[j]
	})

	sort.SliceStable(fs2Files, func(i, j int) bool {
		return fs2Files[i] < fs2Files[j]
	})

	return cmp.Equal(fs1Files, fs2Files) && fs1.Base() == fs2.Base()
})

func TestLoader_Load(t *testing.T) {
	corePluginDir, err := filepath.Abs("./../../../../public")
	if err != nil {
		t.Errorf("could not construct absolute path of core plugins dir")
		return
	}
	parentDir, err := filepath.Abs("../")
	if err != nil {
		t.Errorf("could not construct absolute path of current dir")
		return
	}
	tests := []struct {
		name        string
		class       plugins.Class
		cfg         *config.PluginManagementCfg
		pluginPaths []string
		want        []*plugins.Plugin
	}{
		{
			name:        "Load a Core plugin",
			class:       plugins.ClassCore,
			cfg:         &config.PluginManagementCfg{},
			pluginPaths: []string{filepath.Join(corePluginDir, "app/plugins/datasource/cloudwatch")},
			want: []*plugins.Plugin{
				{
					JSONData: plugins.JSONData{
						ID:   "cloudwatch",
						Type: plugins.TypeDataSource,
						Name: "CloudWatch",
						Info: plugins.Info{
							Author: plugins.InfoLink{
								Name: "Grafana Labs",
								URL:  "https://grafana.com",
							},
							Description: "Data source for Amazon AWS monitoring service",
							Logos: plugins.Logos{
								Small: "public/app/plugins/datasource/cloudwatch/img/amazon-web-services.png",
								Large: "public/app/plugins/datasource/cloudwatch/img/amazon-web-services.png",
							},
						},
						Includes: []*plugins.Includes{
							{Name: "EC2", Path: "dashboards/ec2.json", Type: "dashboard", Role: "Viewer"},
							{Name: "EBS", Path: "dashboards/EBS.json", Type: "dashboard", Role: "Viewer"},
							{Name: "Lambda", Path: "dashboards/Lambda.json", Type: "dashboard", Role: "Viewer"},
							{Name: "Logs", Path: "dashboards/Logs.json", Type: "dashboard", Role: "Viewer"},
							{Name: "RDS", Path: "dashboards/RDS.json", Type: "dashboard", Role: "Viewer"},
						},
						Dependencies: plugins.Dependencies{
							GrafanaVersion: "*",
							Plugins:        []plugins.Dependency{},
						},
						Category:     "cloud",
						Annotations:  true,
						Metrics:      true,
						Alerting:     true,
						Logs:         true,
						Backend:      true,
						QueryOptions: map[string]bool{"minInterval": true},
					},
					Module:    "core:plugin/cloudwatch",
					BaseURL:   "public/app/plugins/datasource/cloudwatch",
					FS:        mustNewStaticFSForTests(t, filepath.Join(corePluginDir, "app/plugins/datasource/cloudwatch")),
					Signature: plugins.SignatureStatusInternal,
					Class:     plugins.ClassCore,
				},
			},
		},
		{
			name:        "Load a Bundled plugin",
			class:       plugins.ClassBundled,
			cfg:         &config.PluginManagementCfg{},
			pluginPaths: []string{"../testdata/valid-v2-signature"},
			want: []*plugins.Plugin{
				{
					JSONData: plugins.JSONData{
						ID:   "test-datasource",
						Type: plugins.TypeDataSource,
						Name: "Test",
						Info: plugins.Info{
							Author: plugins.InfoLink{
								Name: "Will Browne",
								URL:  "https://willbrowne.com",
							},
							Version: "1.0.0",
							Logos: plugins.Logos{
								Small: "public/img/icn-datasource.svg",
								Large: "public/img/icn-datasource.svg",
							},
							Description: "Test",
						},
						Dependencies: plugins.Dependencies{
							GrafanaVersion: "*",
							Plugins:        []plugins.Dependency{},
						},
						Executable: "test",
						Backend:    true,
						State:      "alpha",
					},
					Module:        "public/plugins/test-datasource/module.js",
					BaseURL:       "public/plugins/test-datasource",
					FS:            mustNewStaticFSForTests(t, filepath.Join(parentDir, "testdata/valid-v2-signature/plugin/")),
					Signature:     "valid",
					SignatureType: plugins.SignatureTypeGrafana,
					SignatureOrg:  "Grafana Labs",
					Class:         plugins.ClassBundled,
				},
			},
		},
		{
			name:        "Load plugin with symbolic links",
			class:       plugins.ClassExternal,
			cfg:         &config.PluginManagementCfg{},
			pluginPaths: []string{"../testdata/symbolic-plugin-dirs"},
			want: []*plugins.Plugin{
				{
					JSONData: plugins.JSONData{
						ID:   "test-app",
						Type: "app",
						Name: "Test App",
						Info: plugins.Info{
							Author: plugins.InfoLink{
								Name: "Test Inc.",
								URL:  "http://test.com",
							},
							Logos: plugins.Logos{
								Small: "public/plugins/test-app/img/logo_small.png",
								Large: "public/plugins/test-app/img/logo_large.png",
							},
							Links: []plugins.InfoLink{
								{Name: "Project site", URL: "http://project.com"},
								{Name: "License & Terms", URL: "http://license.com"},
							},
							Description: "Official Grafana Test App & Dashboard bundle",
							Screenshots: []plugins.Screenshots{
								{Path: "public/plugins/test-app/img/screenshot1.png", Name: "img1"},
								{Path: "public/plugins/test-app/img/screenshot2.png", Name: "img2"},
							},
							Version:  "1.0.0",
							Updated:  "2015-02-10",
							Keywords: []string{"test"},
						},
						Dependencies: plugins.Dependencies{
							GrafanaVersion: "3.x.x",
							Plugins: []plugins.Dependency{
								{Type: "datasource", ID: "graphite", Name: "Graphite", Version: "1.0.0"},
								{Type: "panel", ID: "graph", Name: "Graph", Version: "1.0.0"},
							},
						},
						Includes: []*plugins.Includes{
							{
								Name: "Nginx Connections",
								Path: "dashboards/connections.json",
								Type: "dashboard",
								Role: org.RoleViewer,
								Slug: "nginx-connections",
							},
							{
								Name: "Nginx Memory",
								Path: "dashboards/memory.json",
								Type: "dashboard",
								Role: org.RoleViewer,
								Slug: "nginx-memory",
							},
							{
								Name: "Nginx Panel",
								Type: string(plugins.TypePanel),
								Role: org.RoleViewer,
								Slug: "nginx-panel",
							},
							{
								Name: "Nginx Datasource",
								Type: string(plugins.TypeDataSource),
								Role: org.RoleViewer,
								Slug: "nginx-datasource",
							},
						},
					},
					Class:         plugins.ClassExternal,
					Module:        "public/plugins/test-app/module.js",
					BaseURL:       "public/plugins/test-app",
					FS:            mustNewStaticFSForTests(t, filepath.Join(parentDir, "testdata/includes-symlinks")),
					Signature:     "valid",
					SignatureType: plugins.SignatureTypeGrafana,
					SignatureOrg:  "Grafana Labs",
				},
			},
		},
		{
			name:  "Load an unsigned plugin (development)",
			class: plugins.ClassExternal,
			cfg: &config.PluginManagementCfg{
				DevMode: true,
			},
			pluginPaths: []string{"../testdata/unsigned-datasource"},
			want: []*plugins.Plugin{
				{
					JSONData: plugins.JSONData{
						ID:   "test-datasource",
						Type: plugins.TypeDataSource,
						Name: "Test",
						Info: plugins.Info{
							Author: plugins.InfoLink{
								Name: "Grafana Labs",
								URL:  "https://grafana.com",
							},
							Logos: plugins.Logos{
								Small: "public/img/icn-datasource.svg",
								Large: "public/img/icn-datasource.svg",
							},
							Description: "Test",
						},
						Dependencies: plugins.Dependencies{
							GrafanaVersion: "*",
							Plugins:        []plugins.Dependency{},
						},
						Backend: true,
						State:   plugins.ReleaseStateAlpha,
					},
					Class:     plugins.ClassExternal,
					Module:    "public/plugins/test-datasource/module.js",
					BaseURL:   "public/plugins/test-datasource",
					FS:        mustNewStaticFSForTests(t, filepath.Join(parentDir, "testdata/unsigned-datasource/plugin")),
					Signature: "unsigned",
				},
			},
		},
		{
			name:        "Load an unsigned plugin (production)",
			class:       plugins.ClassExternal,
			cfg:         &config.PluginManagementCfg{},
			pluginPaths: []string{"../testdata/unsigned-datasource"},
			want:        []*plugins.Plugin{},
		},
		{
			name:  "Load an unsigned plugin using PluginsAllowUnsigned config (production)",
			class: plugins.ClassExternal,
			cfg: &config.PluginManagementCfg{
				PluginsAllowUnsigned: []string{"test-datasource"},
			},
			pluginPaths: []string{"../testdata/unsigned-datasource"},
			want: []*plugins.Plugin{
				{
					JSONData: plugins.JSONData{
						ID:   "test-datasource",
						Type: plugins.TypeDataSource,
						Name: "Test",
						Info: plugins.Info{
							Author: plugins.InfoLink{
								Name: "Grafana Labs",
								URL:  "https://grafana.com",
							},
							Logos: plugins.Logos{
								Small: "public/img/icn-datasource.svg",
								Large: "public/img/icn-datasource.svg",
							},
							Description: "Test",
						},
						Dependencies: plugins.Dependencies{
							GrafanaVersion: "*",
							Plugins:        []plugins.Dependency{},
						},
						Backend: true,
						State:   plugins.ReleaseStateAlpha,
					},
					Class:     plugins.ClassExternal,
					Module:    "public/plugins/test-datasource/module.js",
					BaseURL:   "public/plugins/test-datasource",
					FS:        mustNewStaticFSForTests(t, filepath.Join(parentDir, "testdata/unsigned-datasource/plugin")),
					Signature: plugins.SignatureStatusUnsigned,
				},
			},
		},
		{
			name:        "Load a plugin with v1 manifest should return signatureInvalid",
			class:       plugins.ClassExternal,
			cfg:         &config.PluginManagementCfg{},
			pluginPaths: []string{"../testdata/lacking-files"},
			want:        []*plugins.Plugin{},
		},
		{
			name:  "Load a plugin with v1 manifest using PluginsAllowUnsigned config (production) should return signatureInvali",
			class: plugins.ClassExternal,
			cfg: &config.PluginManagementCfg{
				PluginsAllowUnsigned: []string{"test-datasource"},
			},
			pluginPaths: []string{"../testdata/lacking-files"},
			want:        []*plugins.Plugin{},
		},
		{
			name:  "Load a plugin with manifest which has a file not found in plugin folder",
			class: plugins.ClassExternal,
			cfg: &config.PluginManagementCfg{
				PluginsAllowUnsigned: []string{"test-datasource"},
			},
			pluginPaths: []string{"../testdata/invalid-v2-missing-file"},
			want:        []*plugins.Plugin{},
		},
		{
			name:  "Load a plugin with file which is missing from the manifest",
			class: plugins.ClassExternal,
			cfg: &config.PluginManagementCfg{
				PluginsAllowUnsigned: []string{"test-datasource"},
			},
			pluginPaths: []string{"../testdata/invalid-v2-extra-file"},
			want:        []*plugins.Plugin{},
		},
		{
			name:  "Load an app with includes",
			class: plugins.ClassExternal,
			cfg: &config.PluginManagementCfg{
				PluginsAllowUnsigned: []string{"test-app"},
			},
			pluginPaths: []string{"../testdata/test-app-with-includes"},
			want: []*plugins.Plugin{
				{
					JSONData: plugins.JSONData{
						ID:   "test-app",
						Type: plugins.TypeApp,
						Name: "Test App",
						Info: plugins.Info{
							Author: plugins.InfoLink{
								Name: "Test Inc.",
								URL:  "http://test.com",
							},
							Description: "Official Grafana Test App & Dashboard bundle",
							Version:     "1.0.0",
							Links: []plugins.InfoLink{
								{Name: "Project site", URL: "http://project.com"},
								{Name: "License & Terms", URL: "http://license.com"},
							},
							Logos: plugins.Logos{
								Small: "public/img/icn-app.svg",
								Large: "public/img/icn-app.svg",
							},
							Updated:  "2015-02-10",
							Keywords: []string{"test"},
						},
						Dependencies: plugins.Dependencies{
							GrafanaDependency: ">=8.0.0",
							GrafanaVersion:    "*",
							Plugins:           []plugins.Dependency{},
						},
						Includes: []*plugins.Includes{
							{Name: "Nginx Memory", Path: "dashboards/memory.json", Type: "dashboard", Role: org.RoleViewer, Slug: "nginx-memory"},
							{Name: "Root Page (react)", Type: "page", Role: org.RoleViewer, Path: "/a/my-simple-app", DefaultNav: true, AddToNav: true, Slug: "root-page-react"},
						},
						Backend: false,
					},
					DefaultNavURL: "/plugins/test-app/page/root-page-react",
					FS:            mustNewStaticFSForTests(t, filepath.Join(parentDir, "testdata/test-app-with-includes")),
					Class:         plugins.ClassExternal,
					Signature:     plugins.SignatureStatusUnsigned,
					Module:        "public/plugins/test-app/module.js",
					BaseURL:       "public/plugins/test-app",
				},
			},
		},
	}
	for _, tt := range tests {
		t.Run(tt.name, func(t *testing.T) {
			terminationStage, err := termination.New(tt.cfg, termination.Opts{})
			require.NoError(t, err)

			l := New(discovery.New(tt.cfg, discovery.Opts{}), bootstrap.New(tt.cfg, bootstrap.Opts{}),
				validation.New(tt.cfg, validation.Opts{}), initialization.New(tt.cfg, initialization.Opts{}),
				terminationStage)

			got, err := l.Load(context.Background(), sources.NewLocalSource(tt.class, tt.pluginPaths))
			require.NoError(t, err)
			if !cmp.Equal(got, tt.want, compareOpts...) {
				t.Fatalf("Result mismatch (-want +got):\n%s", cmp.Diff(got, tt.want, compareOpts...))
			}
		})
	}

	t.Run("Simple", func(t *testing.T) {
		src := &fakes.FakePluginSource{
			PluginClassFunc: func(ctx context.Context) plugins.Class {
				return plugins.ClassExternal
			},
			PluginURIsFunc: func(ctx context.Context) []string {
				return []string{"http://example.com"}
			},
			DefaultSignatureFunc: func(ctx context.Context) (plugins.Signature, bool) {
				return plugins.Signature{}, false
			},
		}
		pluginJSON := plugins.JSONData{ID: "test-datasource", Type: plugins.TypeDataSource, Info: plugins.Info{Version: "1.0.0"}}
		plugin := &plugins.Plugin{
			JSONData:      pluginJSON,
			Signature:     plugins.SignatureStatusValid,
			SignatureType: plugins.SignatureTypeCommunity,
			FS:            plugins.NewFakeFS(),
		}

		var steps []string
		l := New(
			&fakes.FakeDiscoverer{
				DiscoverFunc: func(ctx context.Context, s plugins.PluginSource) ([]*plugins.FoundBundle, error) {
					require.Equal(t, src, s)
					steps = append(steps, "discover")
					return []*plugins.FoundBundle{{Primary: plugins.FoundPlugin{JSONData: pluginJSON}}}, nil
				},
			}, &fakes.FakeBootstrapper{
				BootstrapFunc: func(ctx context.Context, s plugins.PluginSource, b []*plugins.FoundBundle) ([]*plugins.Plugin, error) {
					require.True(t, len(b) == 1)
					require.Equal(t, b[0].Primary.JSONData, pluginJSON)
					require.Equal(t, src, s)

					steps = append(steps, "bootstrap")
					return []*plugins.Plugin{plugin}, nil
				},
			}, &fakes.FakeValidator{ValidateFunc: func(ctx context.Context, ps []*plugins.Plugin) ([]*plugins.Plugin, error) {
				require.Equal(t, []*plugins.Plugin{plugin}, ps)

				steps = append(steps, "validate")
				return ps, nil
			}},
			&fakes.FakeInitializer{
				IntializeFunc: func(ctx context.Context, ps []*plugins.Plugin) ([]*plugins.Plugin, error) {
					require.True(t, len(ps) == 1)
					require.Equal(t, ps[0].JSONData, pluginJSON)
					steps = append(steps, "initialize")
					return ps, nil
				},
			}, &fakes.FakeTerminator{})

		got, err := l.Load(context.Background(), src)
		require.NoError(t, err)
		require.Equal(t, []*plugins.Plugin{plugin}, got)
		require.Equal(t, []string{"discover", "bootstrap", "validate", "initialize"}, steps)
	})
}

func TestLoader_Unload(t *testing.T) {
	t.Run("Termination stage error is returned from Unload", func(t *testing.T) {
		plugin := &plugins.Plugin{
			JSONData: plugins.JSONData{ID: "test-datasource", Type: plugins.TypeDataSource, Info: plugins.Info{Version: "1.0.0"}},
		}
		tcs := []struct {
			expectedErr error
		}{
			{
				expectedErr: errors.New("plugin not found"),
			},
			{
				expectedErr: nil,
			},
		}

		for _, tc := range tcs {
			l := New(&fakes.FakeDiscoverer{},
				&fakes.FakeBootstrapper{},
				&fakes.FakeValidator{},
				&fakes.FakeInitializer{},
				&fakes.FakeTerminator{
<<<<<<< HEAD
					TerminateFunc: func(ctx context.Context, pID, _ string) error {
						require.Equal(t, pluginID, pID)
						return tc.expectedErr
					},
				})

			err := l.Unload(context.Background(), pluginID, "")
=======
					TerminateFunc: func(ctx context.Context, p *plugins.Plugin) (*plugins.Plugin, error) {
						require.Equal(t, plugin, p)
						return p, tc.expectedErr
					},
				})

			_, err := l.Unload(context.Background(), plugin)
>>>>>>> 7078347d
			require.ErrorIs(t, err, tc.expectedErr)
		}
	})
}

func mustNewStaticFSForTests(t *testing.T, dir string) plugins.FS {
	sfs, err := plugins.NewStaticFS(plugins.NewLocalFS(dir))
	require.NoError(t, err)
	return sfs
}<|MERGE_RESOLUTION|>--- conflicted
+++ resolved
@@ -502,15 +502,6 @@
 				&fakes.FakeValidator{},
 				&fakes.FakeInitializer{},
 				&fakes.FakeTerminator{
-<<<<<<< HEAD
-					TerminateFunc: func(ctx context.Context, pID, _ string) error {
-						require.Equal(t, pluginID, pID)
-						return tc.expectedErr
-					},
-				})
-
-			err := l.Unload(context.Background(), pluginID, "")
-=======
 					TerminateFunc: func(ctx context.Context, p *plugins.Plugin) (*plugins.Plugin, error) {
 						require.Equal(t, plugin, p)
 						return p, tc.expectedErr
@@ -518,7 +509,6 @@
 				})
 
 			_, err := l.Unload(context.Background(), plugin)
->>>>>>> 7078347d
 			require.ErrorIs(t, err, tc.expectedErr)
 		}
 	})
