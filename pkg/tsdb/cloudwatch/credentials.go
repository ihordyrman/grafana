--- conflicted
+++ resolved
@@ -302,48 +302,4 @@
 	}
 
 	return cfg, nil
-<<<<<<< HEAD
-=======
-}
-
-func (e *CloudWatchExecutor) getClient(region string) (*cloudwatch.CloudWatch, error) {
-	datasourceInfo := e.getDsInfo(region)
-	cfg, err := getAwsConfig(datasourceInfo)
-	if err != nil {
-		return nil, err
-	}
-
-	sess, err := newSession(cfg)
-	if err != nil {
-		return nil, err
-	}
-
-	client := cloudwatch.New(sess, cfg)
-
-	client.Handlers.Send.PushFront(func(r *request.Request) {
-		r.HTTPRequest.Header.Set("User-Agent", fmt.Sprintf("Grafana/%s", setting.BuildVersion))
-	})
-
-	return client, nil
-}
-
-func retrieveLogsClient(datasourceInfo *DatasourceInfo) (*cloudwatchlogs.CloudWatchLogs, error) {
-	cfg, err := getAwsConfig(datasourceInfo)
-	if err != nil {
-		return nil, err
-	}
-
-	sess, err := newSession(cfg)
-	if err != nil {
-		return nil, err
-	}
-
-	client := cloudwatchlogs.New(sess, cfg)
-
-	client.Handlers.Send.PushFront(func(r *request.Request) {
-		r.HTTPRequest.Header.Set("User-Agent", fmt.Sprintf("Grafana/%s", setting.BuildVersion))
-	})
-
-	return client, nil
->>>>>>> b06d2cf3
 }