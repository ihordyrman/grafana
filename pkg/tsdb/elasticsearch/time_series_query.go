package elasticsearch

import (
	"fmt"
	"regexp"
	"strconv"
	"time"

	"github.com/grafana/grafana-plugin-sdk-go/backend"
	"github.com/grafana/grafana/pkg/components/simplejson"
	es "github.com/grafana/grafana/pkg/tsdb/elasticsearch/client"
)

const (
	defaultSize = 500
)

type timeSeriesQuery struct {
	client      es.Client
	dataQueries []backend.DataQuery
}

var newTimeSeriesQuery = func(client es.Client, dataQuery []backend.DataQuery) *timeSeriesQuery {
	return &timeSeriesQuery{
		client:      client,
		dataQueries: dataQuery,
	}
}

func (e *timeSeriesQuery) execute() (*backend.QueryDataResponse, error) {
	queries, err := parseQuery(e.dataQueries)
	if err != nil {
		return &backend.QueryDataResponse{}, err
	}

	ms := e.client.MultiSearch()

	from := e.dataQueries[0].TimeRange.From.UnixNano() / int64(time.Millisecond)
	to := e.dataQueries[0].TimeRange.To.UnixNano() / int64(time.Millisecond)
	for _, q := range queries {
		if err := e.processQuery(q, ms, from, to); err != nil {
			return &backend.QueryDataResponse{}, err
		}
	}

	req, err := ms.Build()
	if err != nil {
		return &backend.QueryDataResponse{}, err
	}

	res, err := e.client.ExecuteMultisearch(req)
	if err != nil {
		return &backend.QueryDataResponse{}, err
	}

	return parseResponse(res.Responses, queries)
}

func (e *timeSeriesQuery) processQuery(q *Query, ms *es.MultiSearchRequestBuilder, from, to int64) error {
	defaultTimeField := e.client.GetTimeField()

	b := ms.Search(q.Interval)
	b.Size(0)
	filters := b.Query().Bool().Filter()
	filters.AddDateRangeFilter(e.client.GetTimeField(), to, from, es.DateFormatEpochMS)
	filters.AddQueryStringFilter(q.RawQuery, true)

	if len(q.BucketAggs) == 0 {
		// If no aggregations, only document and logs queries are valid
		if len(q.Metrics) == 0 || !(q.Metrics[0].Type == rawDataType || q.Metrics[0].Type == rawDocumentType || q.Metrics[0].Type == logsType) {
			return fmt.Errorf("invalid query, missing metrics and aggregations")
		}

		// Defaults for log and document queries
		metric := q.Metrics[0]
		b.SortDesc(e.client.GetTimeField(), "boolean")
		b.SortDesc("_doc", "")
		b.AddDocValueField(e.client.GetTimeField())
		b.Size(metric.Settings.Get("size").MustInt(defaultSize))

		if metric.Type == "logs" {
			// Add additional defaults for log query
			b.Size(metric.Settings.Get("limit").MustInt(defaultSize))
			b.AddHighlight()

			// For log query, we add a date histogram aggregation
			aggBuilder := b.Agg()
			q.BucketAggs = append(q.BucketAggs, &BucketAgg{
				Type:  dateHistType,
				Field: e.client.GetTimeField(),
				ID:    "1",
				Settings: simplejson.NewFromAny(map[string]interface{}{
					"interval": "auto",
				}),
			})
			bucketAgg := q.BucketAggs[0]
			bucketAgg.Settings = simplejson.NewFromAny(
				bucketAgg.generateSettingsForDSL(),
			)
			_ = addDateHistogramAgg(aggBuilder, bucketAgg, from, to, defaultTimeField)
		}
		return nil
	}

	aggBuilder := b.Agg()

	// iterate backwards to create aggregations bottom-down
	for _, bucketAgg := range q.BucketAggs {
		bucketAgg.Settings = simplejson.NewFromAny(
			bucketAgg.generateSettingsForDSL(),
		)
		switch bucketAgg.Type {
		case dateHistType:
			aggBuilder = addDateHistogramAgg(aggBuilder, bucketAgg, from, to, defaultTimeField)
		case histogramType:
			aggBuilder = addHistogramAgg(aggBuilder, bucketAgg)
		case filtersType:
			aggBuilder = addFiltersAgg(aggBuilder, bucketAgg)
		case termsType:
			aggBuilder = addTermsAgg(aggBuilder, bucketAgg, q.Metrics)
		case geohashGridType:
			aggBuilder = addGeoHashGridAgg(aggBuilder, bucketAgg)
		}
	}

	for _, m := range q.Metrics {
		m := m

		if m.Type == countType {
			continue
		}

		if isPipelineAgg(m.Type) {
			if isPipelineAggWithMultipleBucketPaths(m.Type) {
				if len(m.PipelineVariables) > 0 {
					bucketPaths := map[string]interface{}{}
					for name, pipelineAgg := range m.PipelineVariables {
						if _, err := strconv.Atoi(pipelineAgg); err == nil {
							var appliedAgg *MetricAgg
							for _, pipelineMetric := range q.Metrics {
								if pipelineMetric.ID == pipelineAgg {
									appliedAgg = pipelineMetric
									break
								}
							}
							if appliedAgg != nil {
								if appliedAgg.Type == countType {
									bucketPaths[name] = "_count"
								} else {
									bucketPaths[name] = pipelineAgg
								}
							}
						}
					}

					aggBuilder.Pipeline(m.ID, m.Type, bucketPaths, func(a *es.PipelineAggregation) {
						a.Settings = m.generateSettingsForDSL()
					})
				} else {
					continue
				}
			} else {
				pipelineAggField := getPipelineAggField(m)
				if _, err := strconv.Atoi(pipelineAggField); err == nil {
					var appliedAgg *MetricAgg
					for _, pipelineMetric := range q.Metrics {
						if pipelineMetric.ID == pipelineAggField {
							appliedAgg = pipelineMetric
							break
						}
					}
					if appliedAgg != nil {
						bucketPath := pipelineAggField
						if appliedAgg.Type == countType {
							bucketPath = "_count"
						}

						aggBuilder.Pipeline(m.ID, m.Type, bucketPath, func(a *es.PipelineAggregation) {
							a.Settings = m.generateSettingsForDSL()
						})
					}
				} else {
					continue
				}
			}
		} else {
			aggBuilder.Metric(m.ID, m.Type, m.Field, func(a *es.MetricAggregation) {
				a.Settings = m.generateSettingsForDSL()
			})
		}
	}

	return nil
}

func setFloatPath(settings *simplejson.Json, path ...string) {
	if stringValue, err := settings.GetPath(path...).String(); err == nil {
		if value, err := strconv.ParseFloat(stringValue, 64); err == nil {
			settings.SetPath(path, value)
		}
	}
}

func setIntPath(settings *simplejson.Json, path ...string) {
	if stringValue, err := settings.GetPath(path...).String(); err == nil {
		if value, err := strconv.ParseInt(stringValue, 10, 64); err == nil {
			settings.SetPath(path, value)
		}
	}
}

// Casts values to float when required by Elastic's query DSL
func (metricAggregation MetricAgg) generateSettingsForDSL() map[string]interface{} {
	switch metricAggregation.Type {
	case "moving_avg":
		setFloatPath(metricAggregation.Settings, "window")
		setFloatPath(metricAggregation.Settings, "predict")
		setFloatPath(metricAggregation.Settings, "settings", "alpha")
		setFloatPath(metricAggregation.Settings, "settings", "beta")
		setFloatPath(metricAggregation.Settings, "settings", "gamma")
		setFloatPath(metricAggregation.Settings, "settings", "period")
	case "serial_diff":
		setFloatPath(metricAggregation.Settings, "lag")
	}

	if isMetricAggregationWithInlineScriptSupport(metricAggregation.Type) {
		scriptValue, err := metricAggregation.Settings.GetPath("script").String()
		if err != nil {
			// the script is stored using the old format : `script:{inline: "value"}` or is not set
			scriptValue, err = metricAggregation.Settings.GetPath("script", "inline").String()
		}

		if err == nil {
			metricAggregation.Settings.SetPath([]string{"script"}, scriptValue)
		}
	}

	return metricAggregation.Settings.MustMap()
}

func (bucketAgg BucketAgg) generateSettingsForDSL() map[string]interface{} {
	setIntPath(bucketAgg.Settings, "min_doc_count")

	return bucketAgg.Settings.MustMap()
}

func addDateHistogramAgg(aggBuilder es.AggBuilder, bucketAgg *BucketAgg, timeFrom, timeTo int64, timeField string) es.AggBuilder {
	// If no field is specified, use the time field
	field := bucketAgg.Field
	if field == "" {
		field = timeField
	}
	aggBuilder.DateHistogram(bucketAgg.ID, field, func(a *es.DateHistogramAgg, b es.AggBuilder) {
		a.FixedInterval = bucketAgg.Settings.Get("interval").MustString("auto")
		a.MinDocCount = bucketAgg.Settings.Get("min_doc_count").MustInt(0)
		a.ExtendedBounds = &es.ExtendedBounds{Min: timeFrom, Max: timeTo}
		a.Format = bucketAgg.Settings.Get("format").MustString(es.DateFormatEpochMS)

		if a.FixedInterval == "auto" {
			// note this is not really a valid grafana-variable-handling,
			// because normally this would not match `$__interval_ms`,
			// but because how we apply these in the go-code, this will work
			// correctly, and becomes something like `500ms`.
			// a nicer way would be to use `${__interval_ms}ms`, but
			// that format is not recognized where we apply these variables
			// in the elasticsearch datasource
			a.FixedInterval = "$__interval_msms"
		}

		if offset, err := bucketAgg.Settings.Get("offset").String(); err == nil {
			a.Offset = offset
		}

		if missing, err := bucketAgg.Settings.Get("missing").String(); err == nil {
			a.Missing = &missing
		}

		if timezone, err := bucketAgg.Settings.Get("timeZone").String(); err == nil {
			if timezone != "utc" {
				a.TimeZone = timezone
			}
		}

		aggBuilder = b
	})

	return aggBuilder
}

func addHistogramAgg(aggBuilder es.AggBuilder, bucketAgg *BucketAgg) es.AggBuilder {
	aggBuilder.Histogram(bucketAgg.ID, bucketAgg.Field, func(a *es.HistogramAgg, b es.AggBuilder) {
		a.Interval = bucketAgg.Settings.Get("interval").MustInt(1000)
		a.MinDocCount = bucketAgg.Settings.Get("min_doc_count").MustInt(0)

		if missing, err := bucketAgg.Settings.Get("missing").Int(); err == nil {
			a.Missing = &missing
		}

		aggBuilder = b
	})

	return aggBuilder
}

func addTermsAgg(aggBuilder es.AggBuilder, bucketAgg *BucketAgg, metrics []*MetricAgg) es.AggBuilder {
	aggBuilder.Terms(bucketAgg.ID, bucketAgg.Field, func(a *es.TermsAggregation, b es.AggBuilder) {
		if size, err := bucketAgg.Settings.Get("size").Int(); err == nil {
			a.Size = size
		} else if size, err := bucketAgg.Settings.Get("size").String(); err == nil {
			a.Size, err = strconv.Atoi(size)
			if err != nil {
				a.Size = defaultSize
			}
		} else {
			a.Size = defaultSize
		}
		if a.Size == 0 {
			a.Size = defaultSize
		}

		if minDocCount, err := bucketAgg.Settings.Get("min_doc_count").Int(); err == nil {
			a.MinDocCount = &minDocCount
		}
		if missing, err := bucketAgg.Settings.Get("missing").String(); err == nil {
			a.Missing = &missing
		}

		if orderBy, err := bucketAgg.Settings.Get("orderBy").String(); err == nil {
			/*
			   The format for extended stats and percentiles is {metricId}[bucket_path]
			   for everything else it's just {metricId}, _count, _term, or _key
			*/
			metricIdRegex := regexp.MustCompile(`^(\d+)`)
			metricId := metricIdRegex.FindString(orderBy)

			if len(metricId) > 0 {
				for _, m := range metrics {
					if m.ID == metricId {
						if m.Type == "count" {
							a.Order["_count"] = bucketAgg.Settings.Get("order").MustString("desc")
						} else {
							a.Order[orderBy] = bucketAgg.Settings.Get("order").MustString("desc")
							b.Metric(m.ID, m.Type, m.Field, nil)
						}
						break
					}
				}
			} else {
				a.Order[orderBy] = bucketAgg.Settings.Get("order").MustString("desc")
			}
		}

		aggBuilder = b
	})

	return aggBuilder
}

func addFiltersAgg(aggBuilder es.AggBuilder, bucketAgg *BucketAgg) es.AggBuilder {
	filters := make(map[string]interface{})
	for _, filter := range bucketAgg.Settings.Get("filters").MustArray() {
		json := simplejson.NewFromAny(filter)
		query := json.Get("query").MustString()
		label := json.Get("label").MustString()
		if label == "" {
			label = query
		}
		filters[label] = &es.QueryStringFilter{Query: query, AnalyzeWildcard: true}
	}

	if len(filters) > 0 {
		aggBuilder.Filters(bucketAgg.ID, func(a *es.FiltersAggregation, b es.AggBuilder) {
			a.Filters = filters
			aggBuilder = b
		})
	}

	return aggBuilder
}

func addGeoHashGridAgg(aggBuilder es.AggBuilder, bucketAgg *BucketAgg) es.AggBuilder {
	aggBuilder.GeoHashGrid(bucketAgg.ID, bucketAgg.Field, func(a *es.GeoHashGridAggregation, b es.AggBuilder) {
		a.Precision = bucketAgg.Settings.Get("precision").MustInt(3)
		aggBuilder = b
	})

	return aggBuilder
<<<<<<< HEAD
=======
}

func getPipelineAggField(m *MetricAgg) string {
	// In frontend we are using Field as pipelineAggField
	// There might be historical reason why in backend we were using PipelineAggregate as pipelineAggField
	// So for now let's check Field first and then PipelineAggregate to ensure that we are not breaking anything
	// TODO: Investigate, if we can remove check for PipelineAggregate
	pipelineAggField := m.Field

	if pipelineAggField == "" {
		pipelineAggField = m.PipelineAggregate
	}
	return pipelineAggField
>>>>>>> 6a68fbb4
}<|MERGE_RESOLUTION|>--- conflicted
+++ resolved
@@ -385,8 +385,6 @@
 	})
 
 	return aggBuilder
-<<<<<<< HEAD
-=======
 }
 
 func getPipelineAggField(m *MetricAgg) string {
@@ -400,5 +398,4 @@
 		pipelineAggField = m.PipelineAggregate
 	}
 	return pipelineAggField
->>>>>>> 6a68fbb4
 }