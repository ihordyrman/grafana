import React from 'react';
import { DataFrame, DataTransformerInfo, PluginState } from '../types';
import { Registry, RegistryItem } from '../utils/Registry';

export interface TransformerUIProps<T> {
  /**
   * Transformer configuration, persisted on panel's model
   */
  options: T;
  /**
   * Pre-transform data frames
   */
  input: DataFrame[];
  onChange: (options: T) => void;
}

export interface TransformerRegistryItem<TOptions> extends RegistryItem {
  /**
   * Object describing transformer configuration
   */
  transformation: DataTransformerInfo<TOptions>;

<<<<<<< HEAD
=======
  /**
   * Optional feature state
   */
  state?: PluginState;

  /** Markdown with more detailed description and help */
  help?: string;

>>>>>>> 863b412d
  /**
   * React component used as UI for the transformer
   */
  editor: React.ComponentType<TransformerUIProps<TOptions>>;
}

/**
 * Registry of transformation options that can be driven by
 * stored configuration files.
 */
export const standardTransformersRegistry = new Registry<TransformerRegistryItem<any>>();<|MERGE_RESOLUTION|>--- conflicted
+++ resolved
@@ -20,8 +20,6 @@
    */
   transformation: DataTransformerInfo<TOptions>;
 
-<<<<<<< HEAD
-=======
   /**
    * Optional feature state
    */
@@ -30,7 +28,6 @@
   /** Markdown with more detailed description and help */
   help?: string;
 
->>>>>>> 863b412d
   /**
    * React component used as UI for the transformer
    */
