import { DataSourceInstanceSettings } from './datasource';
import { PanelPluginMeta } from './panel';
import { GrafanaTheme } from './theme';
import { SystemDateFormatSettings } from '../datetime';
import { GrafanaTheme2 } from '../themes';
import { MapLayerOptions } from '../geo/layer';
import { FeatureToggles } from './featureToggles.gen';

/**
 * Describes the build information that will be available via the Grafana configuration.
 *
 * @public
 */
export interface BuildInfo {
  version: string;
  commit: string;
  env: string;
  edition: GrafanaEdition;
  latestVersion: string;
  hasUpdate: boolean;
  hideVersion: boolean;
}

/**
 * @internal
 */
export enum GrafanaEdition {
  OpenSource = 'Open Source',
  Pro = 'Pro',
  Enterprise = 'Enterprise',
}

/**
<<<<<<< HEAD
=======
 * Describes available feature toggles in Grafana. These can be configured via the
 * `conf/custom.ini` to enable features under development or not yet available in
 * stable version.
 *
 * @public
 */
export interface FeatureToggles {
  [name: string]: boolean;

  trimDefaults: boolean;
  accesscontrol: boolean;
  tempoServiceGraph: boolean;
  tempoSearch: boolean;
  tempoBackendSearch: boolean;
  recordedQueries: boolean;
  newNavigation: boolean;
  fullRangeLogsVolume: boolean;
  queryOverLive: boolean;
  dashboardPreviews: boolean;
}

/**
>>>>>>> 41b709d0
 * Describes the license information about the current running instance of Grafana.
 *
 * @public
 */
export interface LicenseInfo {
  expiry: number;
  licenseUrl: string;
  stateInfo: string;
  edition: GrafanaEdition;
  enabledFeatures: { [key: string]: boolean };
}

/**
 * Describes Sentry integration config
 *
 * @public
 */
export interface SentryConfig {
  enabled: boolean;
  dsn: string;
  customEndpoint: string;
  sampleRate: number;
}

/**
 * Describes the plugins that should be preloaded prior to start Grafana.
 *
 * @public
 */
export type PreloadPlugin = {
  path: string;
  version: string;
};

/**
 * Describes all the different Grafana configuration values available for an instance.
 *
 * @public
 */
export interface GrafanaConfig {
  datasources: { [str: string]: DataSourceInstanceSettings };
  panels: { [key: string]: PanelPluginMeta };
  minRefreshInterval: string;
  appSubUrl: string;
  windowTitlePrefix: string;
  buildInfo: BuildInfo;
  newPanelTitle: string;
  bootData: any;
  externalUserMngLinkUrl: string;
  externalUserMngLinkName: string;
  externalUserMngInfo: string;
  allowOrgCreate: boolean;
  disableLoginForm: boolean;
  defaultDatasource: string;
  alertingEnabled: boolean;
  alertingErrorOrTimeout: string;
  alertingNoDataOrNullValues: string;
  alertingMinInterval: number;
  authProxyEnabled: boolean;
  exploreEnabled: boolean;
  ldapEnabled: boolean;
  sigV4AuthEnabled: boolean;
  samlEnabled: boolean;
  autoAssignOrg: boolean;
  verifyEmailEnabled: boolean;
  oauth: any;
  disableUserSignUp: boolean;
  loginHint: any;
  passwordHint: any;
  loginError: any;
  navTree: any;
  viewersCanEdit: boolean;
  editorsCanAdmin: boolean;
  disableSanitizeHtml: boolean;
  liveEnabled: boolean;
  theme: GrafanaTheme;
  theme2: GrafanaTheme2;
  pluginsToPreload: PreloadPlugin[];
  featureToggles: FeatureToggles;
  licenseInfo: LicenseInfo;
  http2Enabled: boolean;
  dateFormats?: SystemDateFormatSettings;
  sentry: SentryConfig;
  customTheme?: any;
  geomapDefaultBaseLayer?: MapLayerOptions;
  geomapDisableCustomBaseLayer?: boolean;
  unifiedAlertingEnabled: boolean;
}<|MERGE_RESOLUTION|>--- conflicted
+++ resolved
@@ -31,31 +31,6 @@
 }
 
 /**
-<<<<<<< HEAD
-=======
- * Describes available feature toggles in Grafana. These can be configured via the
- * `conf/custom.ini` to enable features under development or not yet available in
- * stable version.
- *
- * @public
- */
-export interface FeatureToggles {
-  [name: string]: boolean;
-
-  trimDefaults: boolean;
-  accesscontrol: boolean;
-  tempoServiceGraph: boolean;
-  tempoSearch: boolean;
-  tempoBackendSearch: boolean;
-  recordedQueries: boolean;
-  newNavigation: boolean;
-  fullRangeLogsVolume: boolean;
-  queryOverLive: boolean;
-  dashboardPreviews: boolean;
-}
-
-/**
->>>>>>> 41b709d0
  * Describes the license information about the current running instance of Grafana.
  *
  * @public
@@ -65,7 +40,6 @@
   licenseUrl: string;
   stateInfo: string;
   edition: GrafanaEdition;
-  enabledFeatures: { [key: string]: boolean };
 }
 
 /**
