--- conflicted
+++ resolved
@@ -241,11 +241,8 @@
     "@grafana/google-sdk": "0.1.2",
     "@grafana/lezer-logql": "0.2.2",
     "@grafana/monaco-logql": "^0.0.7",
-<<<<<<< HEAD
+    "@grafana/o11y-ds-frontend": "workspace:*",
     "@grafana/prometheus": "workspace:*",
-=======
-    "@grafana/o11y-ds-frontend": "workspace:*",
->>>>>>> e45f664c
     "@grafana/runtime": "workspace:*",
     "@grafana/scenes": "^2.0.0",
     "@grafana/schema": "workspace:*",
